[whitelist]
<<<<<<< HEAD
users = ["ae6d6efbd163a3df27304a84c366c21ebe50be24"]
=======
users = ["b79aafc95c8866e65ed51a7856e75587feb481ff"]

[database]
directory = "./local-storage"
secondary = "./local-secondary-storage"

[p2p]
listen_on = [
    "/ip4/0.0.0.0/udp/8000/quic-v1",
    "/ip4/0.0.0.0/tcp/8000",
]
>>>>>>> 80eff892
<|MERGE_RESOLUTION|>--- conflicted
+++ resolved
@@ -1,8 +1,5 @@
 [whitelist]
-<<<<<<< HEAD
 users = ["ae6d6efbd163a3df27304a84c366c21ebe50be24"]
-=======
-users = ["b79aafc95c8866e65ed51a7856e75587feb481ff"]
 
 [database]
 directory = "./local-storage"
@@ -12,5 +9,4 @@
 listen_on = [
     "/ip4/0.0.0.0/udp/8000/quic-v1",
     "/ip4/0.0.0.0/tcp/8000",
-]
->>>>>>> 80eff892
+]