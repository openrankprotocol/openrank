[whitelist]
<<<<<<< HEAD
users = ["b79aafc95c8866e65ed51a7856e75587feb481ff"]
=======
users = ["fdc065619e2defb916dca551f85bf7d7a44023ef"]

[database]
directory = "./local-storage"
secondary = "./local-secondary-storage"

[p2p]
listen_on = [
    "/ip4/0.0.0.0/udp/8000/quic-v1",
    "/ip4/0.0.0.0/tcp/8000",
]
>>>>>>> 981d57bf
<|MERGE_RESOLUTION|>--- conflicted
+++ resolved
@@ -1,8 +1,5 @@
 [whitelist]
-<<<<<<< HEAD
 users = ["b79aafc95c8866e65ed51a7856e75587feb481ff"]
-=======
-users = ["fdc065619e2defb916dca551f85bf7d7a44023ef"]
 
 [database]
 directory = "./local-storage"
@@ -12,5 +9,4 @@
 listen_on = [
     "/ip4/0.0.0.0/udp/8000/quic-v1",
     "/ip4/0.0.0.0/tcp/8000",
-]
->>>>>>> 981d57bf
+]