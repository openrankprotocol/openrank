use alloy_rlp::{encode, Decodable};
use futures::StreamExt;
use karyon_jsonrpc::{rpc_impl, RPCError, Server};
use libp2p::{gossipsub, mdns, swarm::SwarmEvent, Swarm};
use openrank_common::{
<<<<<<< HEAD
	build_node,
	db::{Db, DbItem},
	result::JobResult,
	topics::Topic,
	tx_event::TxEvent,
	txs::{
		CreateCommitment, CreateScores, JobRunRequest, JobVerification, ScoreEntry, SeedUpdate,
		TrustUpdate, Tx, TxHash, TxKind,
	},
	MyBehaviour, MyBehaviourEvent,
=======
    build_node,
    db::{Db, DbItem},
    result::JobResult,
    topics::Topic,
    tx_event::TxEvent,
    txs::{
        Address, CreateCommitment, CreateScores, JobRunRequest, JobVerification, ScoreEntry,
        SeedUpdate, TrustUpdate, Tx, TxHash, TxKind,
    },
    MyBehaviourEvent,
>>>>>>> 5b24ff99
};
use serde::{Deserialize, Serialize};
use serde_json::Value;
use std::{cmp::Ordering, error::Error, sync::Arc};
use tokio::{
<<<<<<< HEAD
	select,
	sync::mpsc::{self, Receiver, Sender},
=======
    select,
    sync::mpsc::{self, Sender},
>>>>>>> 5b24ff99
};
use tracing::{error, info};

#[derive(Debug, Clone, Serialize, Deserialize)]
pub struct Whitelist {
    pub users: Vec<Address>,
}

#[derive(Debug, Clone, Serialize, Deserialize)]
pub struct Config {
    pub whitelist: Whitelist,
}

pub struct Sequencer {
<<<<<<< HEAD
	sender: Sender<(Vec<u8>, Topic)>,
	db: Db,
}

impl Sequencer {
	pub fn new(sender: Sender<(Vec<u8>, Topic)>, db: Db) -> Self {
		Self { sender, db }
	}
=======
    sender: Sender<(Vec<u8>, Topic)>,
    whitelisted_users: Vec<Address>,
}

impl Sequencer {
    pub fn new(sender: Sender<(Vec<u8>, Topic)>, whitelisted_users: Vec<Address>) -> Self {
        Self { sender, whitelisted_users }
    }
>>>>>>> 5b24ff99
}

#[rpc_impl]
impl Sequencer {
    async fn trust_update(&self, tx: Value) -> Result<Value, RPCError> {
        let tx_str = tx.as_str().ok_or(RPCError::ParseError(
            "Failed to parse TX data as string".to_string(),
        ))?;
        let tx_bytes = hex::decode(tx_str).map_err(|e| {
            error!("{}", e);
            RPCError::ParseError("Failed to parse TX data".to_string())
        })?;

        let tx = Tx::decode(&mut tx_bytes.as_slice())
            .map_err(|_| RPCError::ParseError("Failed to parse TX data".to_string()))?;
        if tx.kind() != TxKind::TrustUpdate {
            return Err(RPCError::InvalidRequest("Invalid tx kind"));
        }
        let address = tx
            .verify()
            .map_err(|_| RPCError::ParseError("Failed to verify TX Signature".to_string()))?;
        if !self.whitelisted_users.contains(&address) {
            return Err(RPCError::InvalidRequest("Invalid TX signer"));
        }
        let body: TrustUpdate = TrustUpdate::decode(&mut tx.body().as_slice())
            .map_err(|_| RPCError::ParseError("Failed to parse TX data".to_string()))?;

        // Build Tx Event
        // TODO: Replace with DA call
        let tx_event = TxEvent::default_with_data(tx_bytes);
        let channel_message = (
            encode(tx_event.clone()),
            Topic::NamespaceTrustUpdate(body.trust_id),
        );
        self.sender.send(channel_message).await.map_err(|_| RPCError::InternalError)?;

        let tx_event_value = serde_json::to_value(tx_event)?;
        Ok(tx_event_value)
    }

    async fn seed_update(&self, tx: Value) -> Result<Value, RPCError> {
        let tx_str = tx.as_str().ok_or(RPCError::ParseError(
            "Failed to parse TX data as string".to_string(),
        ))?;
        let tx_bytes = hex::decode(tx_str).map_err(|e| {
            error!("{}", e);
            RPCError::ParseError("Failed to parse TX data".to_string())
        })?;

        let tx = Tx::decode(&mut tx_bytes.as_slice())
            .map_err(|_| RPCError::ParseError("Failed to parse TX data".to_string()))?;
        if tx.kind() != TxKind::SeedUpdate {
            return Err(RPCError::InvalidRequest("Invalid tx kind"));
        }
        let address = tx
            .verify()
            .map_err(|_| RPCError::ParseError("Failed to verify TX Signature".to_string()))?;
        if !self.whitelisted_users.contains(&address) {
            return Err(RPCError::InvalidRequest("Invalid TX signature"));
        }
        let body = SeedUpdate::decode(&mut tx.body().as_slice())
            .map_err(|_| RPCError::ParseError("Failed to parse TX data".to_string()))?;

        // Build Tx Event
        // TODO: Replace with DA call
        let tx_event = TxEvent::default_with_data(tx_bytes);
        let channel_message = (
            encode(tx_event.clone()),
            Topic::NamespaceSeedUpdate(body.seed_id),
        );
        self.sender.send(channel_message).await.map_err(|_| RPCError::InternalError)?;

        let tx_event_value = serde_json::to_value(tx_event)?;
        Ok(tx_event_value)
    }

    async fn job_run_request(&self, tx: Value) -> Result<Value, RPCError> {
        let tx_str = tx.as_str().ok_or(RPCError::ParseError(
            "Failed to parse TX data as string".to_string(),
        ))?;
        let tx_bytes = hex::decode(tx_str).map_err(|e| {
            error!("{}", e);
            RPCError::ParseError("Failed to parse TX data".to_string())
        })?;

        let tx = Tx::decode(&mut tx_bytes.as_slice()).map_err(|e| {
            error!("{}", e);
            RPCError::ParseError("Failed to parse TX data".to_string())
        })?;
        if tx.kind() != TxKind::JobRunRequest {
            return Err(RPCError::InvalidRequest("Invalid tx kind"));
        }
        let address = tx
            .verify()
            .map_err(|_| RPCError::ParseError("Failed to verify TX Signature".to_string()))?;
        if !self.whitelisted_users.contains(&address) {
            return Err(RPCError::InvalidRequest("Invalid tx signature"));
        }
        let body = JobRunRequest::decode(&mut tx.body().as_slice())
            .map_err(|_| RPCError::ParseError("Failed to parse TX data".to_string()))?;

        // Build Tx Event
        // TODO: Replace with DA call
        let tx_event = TxEvent::default_with_data(tx_bytes);
        let channel_message = (
            encode(tx_event.clone()),
            Topic::DomainRequest(body.domain_id),
        );
        self.sender.send(channel_message).await.map_err(|_| RPCError::InternalError)?;

        let tx_event_value = serde_json::to_value(tx_event)?;
        Ok(tx_event_value)
    }

<<<<<<< HEAD
	async fn get_results(&self, job_run_tx_hash: Value) -> Result<Value, RPCError> {
		let tx_hash_str = job_run_tx_hash.as_str().ok_or(RPCError::ParseError(
			"Failed to parse TX hash data as string".to_string(),
		))?;
		let tx_hash_bytes = hex::decode(tx_hash_str).map_err(|e| {
			error!("{}", e);
			RPCError::ParseError("Failed to parse TX data".to_string())
		})?;
		let tx_hash = TxHash::from_bytes(tx_hash_bytes);

		let key = JobResult::construct_full_key(tx_hash);
		let result = self.db.get::<JobResult>(key).map_err(|e| {
			error!("{}", e);
			RPCError::InternalError
		})?;
		let key =
			Tx::construct_full_key(TxKind::CreateCommitment, result.create_commitment_tx_hash);
		let tx = self.db.get::<Tx>(key).map_err(|e| {
			error!("{}", e);
			RPCError::InternalError
		})?;
		let commitment = CreateCommitment::decode(&mut tx.body().as_slice()).map_err(|e| {
			error!("{}", e);
			RPCError::InternalError
		})?;
		let create_scores_tx: Vec<Tx> = {
			let mut create_scores_tx = Vec::new();
			for tx_hash in commitment.scores_tx_hashes.into_iter() {
				let key = Tx::construct_full_key(TxKind::CreateScores, tx_hash);
				let tx = self.db.get::<Tx>(key).map_err(|e| {
					error!("{}", e);
					RPCError::InternalError
				})?;
				create_scores_tx.push(tx);
			}
			create_scores_tx
		};
		let create_scores: Vec<CreateScores> = {
			let mut create_scores = Vec::new();
			for tx in create_scores_tx.into_iter() {
				create_scores.push(CreateScores::decode(&mut tx.body().as_slice()).map_err(
					|e| {
						error!("{}", e);
						RPCError::InternalError
					},
				)?);
			}
			create_scores
		};
		let mut score_entries: Vec<ScoreEntry> =
			create_scores.into_iter().map(|x| x.entries).flatten().collect();
		score_entries.sort_by(|a, b| match a.value.partial_cmp(&b.value) {
			Some(ordering) => ordering,
			None => {
				if a.value.is_nan() && b.value.is_nan() {
					Ordering::Equal
				} else if a.value.is_nan() {
					Ordering::Greater
				} else {
					Ordering::Less
				}
			},
		});

		let verificarion_results_tx: Vec<Tx> = {
			let mut verification_resutls_tx = Vec::new();
			for tx_hash in result.job_verification_tx_hashes.iter() {
				let key = Tx::construct_full_key(TxKind::JobVerification, tx_hash.clone());
				let tx = self.db.get::<Tx>(key).map_err(|e| {
					error!("{}", e);
					RPCError::InternalError
				})?;
				verification_resutls_tx.push(tx);
			}
			verification_resutls_tx
		};
		let verification_results: Vec<JobVerification> = {
			let mut verification_results = Vec::new();
			for tx in verificarion_results_tx.into_iter() {
				let result = JobVerification::decode(&mut tx.body().as_slice()).map_err(|e| {
					error!("{}", e);
					RPCError::InternalError
				})?;
				verification_results.push(result);
			}
			verification_results
		};
		let verification_results_bools: Vec<bool> =
			verification_results.into_iter().map(|x| x.verification_result).collect();
=======
    async fn get_results(&self, job_run_tx_hash: Value) -> Result<Value, RPCError> {
        let tx_hash_str = job_run_tx_hash.as_str().ok_or(RPCError::ParseError(
            "Failed to parse TX hash data as string".to_string(),
        ))?;
        let tx_hash_bytes = hex::decode(tx_hash_str).map_err(|e| {
            error!("{}", e);
            RPCError::ParseError("Failed to parse TX data".to_string())
        })?;
        let tx_hash = TxHash::from_bytes(tx_hash_bytes);
        let db = Db::new_read_only("./local-storage", &[&Tx::get_cf(), &JobResult::get_cf()])
            .map_err(|e| {
                error!("{}", e);
                RPCError::InternalError
            })?;

        let key = JobResult::construct_full_key(tx_hash);
        let result = db.get::<JobResult>(key).map_err(|e| {
            error!("{}", e);
            RPCError::InternalError
        })?;
        let key =
            Tx::construct_full_key(TxKind::CreateCommitment, result.create_commitment_tx_hash);
        let tx = db.get::<Tx>(key).map_err(|e| {
            error!("{}", e);
            RPCError::InternalError
        })?;
        let commitment = CreateCommitment::decode(&mut tx.body().as_slice()).map_err(|e| {
            error!("{}", e);
            RPCError::InternalError
        })?;
        let create_scores_tx: Vec<Tx> = {
            let mut create_scores_tx = Vec::new();
            for tx_hash in commitment.scores_tx_hashes.into_iter() {
                let key = Tx::construct_full_key(TxKind::CreateScores, tx_hash);
                let tx = db.get::<Tx>(key).map_err(|e| {
                    error!("{}", e);
                    RPCError::InternalError
                })?;
                create_scores_tx.push(tx);
            }
            create_scores_tx
        };
        let create_scores: Vec<CreateScores> = {
            let mut create_scores = Vec::new();
            for tx in create_scores_tx.into_iter() {
                create_scores.push(CreateScores::decode(&mut tx.body().as_slice()).map_err(
                    |e| {
                        error!("{}", e);
                        RPCError::InternalError
                    },
                )?);
            }
            create_scores
        };
        let mut score_entries: Vec<ScoreEntry> =
            create_scores.into_iter().map(|x| x.entries).flatten().collect();
        score_entries.sort_by(|a, b| match a.value.partial_cmp(&b.value) {
            Some(ordering) => ordering,
            None => {
                if a.value.is_nan() && b.value.is_nan() {
                    Ordering::Equal
                } else if a.value.is_nan() {
                    Ordering::Greater
                } else {
                    Ordering::Less
                }
            },
        });

        let verificarion_results_tx: Vec<Tx> = {
            let mut verification_resutls_tx = Vec::new();
            for tx_hash in result.job_verification_tx_hashes.iter() {
                let key = Tx::construct_full_key(TxKind::JobVerification, tx_hash.clone());
                let tx = db.get::<Tx>(key).map_err(|e| {
                    error!("{}", e);
                    RPCError::InternalError
                })?;
                verification_resutls_tx.push(tx);
            }
            verification_resutls_tx
        };
        let verification_results: Vec<JobVerification> = {
            let mut verification_results = Vec::new();
            for tx in verificarion_results_tx.into_iter() {
                let result = JobVerification::decode(&mut tx.body().as_slice()).map_err(|e| {
                    error!("{}", e);
                    RPCError::InternalError
                })?;
                verification_results.push(result);
            }
            verification_results
        };
        let verification_results_bools: Vec<bool> =
            verification_results.into_iter().map(|x| x.verification_result).collect();
>>>>>>> 5b24ff99

        let result =
            serde_json::to_value((verification_results_bools, score_entries)).map_err(|e| {
                error!("{}", e);
                RPCError::InternalError
            })?;
        Ok(result)
    }
}

<<<<<<< HEAD
pub struct SequencerNode {
	swarm: Swarm<MyBehaviour>,
	server: Arc<Server>,
	receiver: Receiver<(Vec<u8>, Topic)>,
}

impl SequencerNode {
	pub async fn init() -> Result<Self, Box<dyn Error>> {
		let swarm = build_node().await?;
		info!("PEER_ID: {:?}", swarm.local_peer_id());

		let db = Db::new_secondary(
			"./local-storage",
			"./local-secondary-storage",
			&[&Tx::get_cf(), &JobResult::get_cf()],
		)?;
		let (sender, receiver) = mpsc::channel(100);
		let sequencer = Arc::new(Sequencer::new(sender.clone(), db));
		let server = Server::builder("tcp://127.0.0.1:60000")?.service(sequencer).build().await?;

		Ok(Self { swarm, server, receiver })
	}

	pub async fn run(&mut self) -> Result<(), Box<dyn Error>> {
		// Listen on all interfaces and whatever port the OS assigns
		self.swarm.listen_on("/ip4/0.0.0.0/udp/8000/quic-v1".parse()?)?;
		self.swarm.listen_on("/ip4/0.0.0.0/tcp/8000".parse()?)?;
		self.server.start();

		// Kick it off
		loop {
			select! {
				sibling = self.receiver.recv() => {
					if let Some((data, topic)) = sibling {
						let topic_wrapper = gossipsub::IdentTopic::new(topic.clone());
						info!("PUBLISH: {:?}", topic.clone());
						if let Err(e) =
						   self.swarm.behaviour_mut().gossipsub.publish(topic_wrapper, data)
						{
						   error!("Publish error: {e:?}");
						}
					}
				}
				event = self.swarm.select_next_some() => match event {
					SwarmEvent::Behaviour(MyBehaviourEvent::Mdns(mdns::Event::Discovered(list))) => {
						for (peer_id, _multiaddr) in list {
							info!("mDNS discovered a new peer: {peer_id}");
							self.swarm.behaviour_mut().gossipsub.add_explicit_peer(&peer_id);
						}
					},
					SwarmEvent::Behaviour(MyBehaviourEvent::Mdns(mdns::Event::Expired(list))) => {
						for (peer_id, _multiaddr) in list {
							info!("mDNS discover peer has expired: {peer_id}");
							self.swarm.behaviour_mut().gossipsub.remove_explicit_peer(&peer_id);
						}
					},
					SwarmEvent::NewListenAddr { address, .. } => {
						info!("Local node is listening on {address}");
					},
					e => info!("{:?}", e),
				}
			}
		}
	}
=======
pub async fn run() -> Result<(), Box<dyn Error>> {
    let config: Config = toml::from_str(include_str!("../config.toml"))?;
    let mut swarm = build_node().await?;
    info!("PEER_ID: {:?}", swarm.local_peer_id());

    // Listen on all interfaces and whatever port the OS assigns
    swarm.listen_on("/ip4/0.0.0.0/udp/8000/quic-v1".parse()?)?;
    swarm.listen_on("/ip4/0.0.0.0/tcp/8000".parse()?)?;

    let (sender, mut receiver) = mpsc::channel(100);
    let sequencer = Arc::new(Sequencer::new(sender.clone(), config.whitelist.users));
    let server = Server::builder("tcp://127.0.0.1:60000")?.service(sequencer).build().await?;
    server.start();

    // Kick it off
    loop {
        select! {
            sibling = receiver.recv() => {
                if let Some((data, topic)) = sibling {
                    let topic_wrapper = gossipsub::IdentTopic::new(topic.clone());
                    info!("PUBLISH: {:?}", topic.clone());
                    if let Err(e) =
                       swarm.behaviour_mut().gossipsub.publish(topic_wrapper, data)
                    {
                       error!("Publish error: {e:?}");
                    }
                }
            }
            event = swarm.select_next_some() => match event {
                SwarmEvent::Behaviour(MyBehaviourEvent::Mdns(mdns::Event::Discovered(list))) => {
                    for (peer_id, _multiaddr) in list {
                        info!("mDNS discovered a new peer: {peer_id}");
                        swarm.behaviour_mut().gossipsub.add_explicit_peer(&peer_id);
                    }
                },
                SwarmEvent::Behaviour(MyBehaviourEvent::Mdns(mdns::Event::Expired(list))) => {
                    for (peer_id, _multiaddr) in list {
                        info!("mDNS discover peer has expired: {peer_id}");
                        swarm.behaviour_mut().gossipsub.remove_explicit_peer(&peer_id);
                    }
                },
                SwarmEvent::NewListenAddr { address, .. } => {
                    info!("Local node is listening on {address}");
                },
                e => info!("{:?}", e),
            }
        }
    }
>>>>>>> 5b24ff99
}<|MERGE_RESOLUTION|>--- conflicted
+++ resolved
@@ -3,18 +3,6 @@
 use karyon_jsonrpc::{rpc_impl, RPCError, Server};
 use libp2p::{gossipsub, mdns, swarm::SwarmEvent, Swarm};
 use openrank_common::{
-<<<<<<< HEAD
-	build_node,
-	db::{Db, DbItem},
-	result::JobResult,
-	topics::Topic,
-	tx_event::TxEvent,
-	txs::{
-		CreateCommitment, CreateScores, JobRunRequest, JobVerification, ScoreEntry, SeedUpdate,
-		TrustUpdate, Tx, TxHash, TxKind,
-	},
-	MyBehaviour, MyBehaviourEvent,
-=======
     build_node,
     db::{Db, DbItem},
     result::JobResult,
@@ -24,20 +12,14 @@
         Address, CreateCommitment, CreateScores, JobRunRequest, JobVerification, ScoreEntry,
         SeedUpdate, TrustUpdate, Tx, TxHash, TxKind,
     },
-    MyBehaviourEvent,
->>>>>>> 5b24ff99
+    MyBehaviour, MyBehaviourEvent,
 };
 use serde::{Deserialize, Serialize};
 use serde_json::Value;
 use std::{cmp::Ordering, error::Error, sync::Arc};
 use tokio::{
-<<<<<<< HEAD
-	select,
-	sync::mpsc::{self, Receiver, Sender},
-=======
     select,
-    sync::mpsc::{self, Sender},
->>>>>>> 5b24ff99
+    sync::mpsc::{self, Receiver, Sender},
 };
 use tracing::{error, info};
 
@@ -52,25 +34,15 @@
 }
 
 pub struct Sequencer {
-<<<<<<< HEAD
-	sender: Sender<(Vec<u8>, Topic)>,
-	db: Db,
-}
-
-impl Sequencer {
-	pub fn new(sender: Sender<(Vec<u8>, Topic)>, db: Db) -> Self {
-		Self { sender, db }
-	}
-=======
     sender: Sender<(Vec<u8>, Topic)>,
     whitelisted_users: Vec<Address>,
+    db: Db,
 }
 
 impl Sequencer {
-    pub fn new(sender: Sender<(Vec<u8>, Topic)>, whitelisted_users: Vec<Address>) -> Self {
-        Self { sender, whitelisted_users }
-    }
->>>>>>> 5b24ff99
+    pub fn new(sender: Sender<(Vec<u8>, Topic)>, whitelisted_users: Vec<Address>, db: Db) -> Self {
+        Self { sender, whitelisted_users, db }
+    }
 }
 
 #[rpc_impl]
@@ -185,98 +157,11 @@
         Ok(tx_event_value)
     }
 
-<<<<<<< HEAD
-	async fn get_results(&self, job_run_tx_hash: Value) -> Result<Value, RPCError> {
-		let tx_hash_str = job_run_tx_hash.as_str().ok_or(RPCError::ParseError(
-			"Failed to parse TX hash data as string".to_string(),
-		))?;
-		let tx_hash_bytes = hex::decode(tx_hash_str).map_err(|e| {
-			error!("{}", e);
-			RPCError::ParseError("Failed to parse TX data".to_string())
-		})?;
-		let tx_hash = TxHash::from_bytes(tx_hash_bytes);
-
-		let key = JobResult::construct_full_key(tx_hash);
-		let result = self.db.get::<JobResult>(key).map_err(|e| {
-			error!("{}", e);
-			RPCError::InternalError
-		})?;
-		let key =
-			Tx::construct_full_key(TxKind::CreateCommitment, result.create_commitment_tx_hash);
-		let tx = self.db.get::<Tx>(key).map_err(|e| {
-			error!("{}", e);
-			RPCError::InternalError
-		})?;
-		let commitment = CreateCommitment::decode(&mut tx.body().as_slice()).map_err(|e| {
-			error!("{}", e);
-			RPCError::InternalError
-		})?;
-		let create_scores_tx: Vec<Tx> = {
-			let mut create_scores_tx = Vec::new();
-			for tx_hash in commitment.scores_tx_hashes.into_iter() {
-				let key = Tx::construct_full_key(TxKind::CreateScores, tx_hash);
-				let tx = self.db.get::<Tx>(key).map_err(|e| {
-					error!("{}", e);
-					RPCError::InternalError
-				})?;
-				create_scores_tx.push(tx);
-			}
-			create_scores_tx
-		};
-		let create_scores: Vec<CreateScores> = {
-			let mut create_scores = Vec::new();
-			for tx in create_scores_tx.into_iter() {
-				create_scores.push(CreateScores::decode(&mut tx.body().as_slice()).map_err(
-					|e| {
-						error!("{}", e);
-						RPCError::InternalError
-					},
-				)?);
-			}
-			create_scores
-		};
-		let mut score_entries: Vec<ScoreEntry> =
-			create_scores.into_iter().map(|x| x.entries).flatten().collect();
-		score_entries.sort_by(|a, b| match a.value.partial_cmp(&b.value) {
-			Some(ordering) => ordering,
-			None => {
-				if a.value.is_nan() && b.value.is_nan() {
-					Ordering::Equal
-				} else if a.value.is_nan() {
-					Ordering::Greater
-				} else {
-					Ordering::Less
-				}
-			},
-		});
-
-		let verificarion_results_tx: Vec<Tx> = {
-			let mut verification_resutls_tx = Vec::new();
-			for tx_hash in result.job_verification_tx_hashes.iter() {
-				let key = Tx::construct_full_key(TxKind::JobVerification, tx_hash.clone());
-				let tx = self.db.get::<Tx>(key).map_err(|e| {
-					error!("{}", e);
-					RPCError::InternalError
-				})?;
-				verification_resutls_tx.push(tx);
-			}
-			verification_resutls_tx
-		};
-		let verification_results: Vec<JobVerification> = {
-			let mut verification_results = Vec::new();
-			for tx in verificarion_results_tx.into_iter() {
-				let result = JobVerification::decode(&mut tx.body().as_slice()).map_err(|e| {
-					error!("{}", e);
-					RPCError::InternalError
-				})?;
-				verification_results.push(result);
-			}
-			verification_results
-		};
-		let verification_results_bools: Vec<bool> =
-			verification_results.into_iter().map(|x| x.verification_result).collect();
-=======
     async fn get_results(&self, job_run_tx_hash: Value) -> Result<Value, RPCError> {
+        self.db.refresh().map_err(|e| {
+            error!("{}", e);
+            RPCError::InternalError
+        })?;
         let tx_hash_str = job_run_tx_hash.as_str().ok_or(RPCError::ParseError(
             "Failed to parse TX hash data as string".to_string(),
         ))?;
@@ -285,20 +170,15 @@
             RPCError::ParseError("Failed to parse TX data".to_string())
         })?;
         let tx_hash = TxHash::from_bytes(tx_hash_bytes);
-        let db = Db::new_read_only("./local-storage", &[&Tx::get_cf(), &JobResult::get_cf()])
-            .map_err(|e| {
-                error!("{}", e);
-                RPCError::InternalError
-            })?;
 
         let key = JobResult::construct_full_key(tx_hash);
-        let result = db.get::<JobResult>(key).map_err(|e| {
+        let result = self.db.get::<JobResult>(key).map_err(|e| {
             error!("{}", e);
             RPCError::InternalError
         })?;
         let key =
             Tx::construct_full_key(TxKind::CreateCommitment, result.create_commitment_tx_hash);
-        let tx = db.get::<Tx>(key).map_err(|e| {
+        let tx = self.db.get::<Tx>(key).map_err(|e| {
             error!("{}", e);
             RPCError::InternalError
         })?;
@@ -310,7 +190,7 @@
             let mut create_scores_tx = Vec::new();
             for tx_hash in commitment.scores_tx_hashes.into_iter() {
                 let key = Tx::construct_full_key(TxKind::CreateScores, tx_hash);
-                let tx = db.get::<Tx>(key).map_err(|e| {
+                let tx = self.db.get::<Tx>(key).map_err(|e| {
                     error!("{}", e);
                     RPCError::InternalError
                 })?;
@@ -349,7 +229,7 @@
             let mut verification_resutls_tx = Vec::new();
             for tx_hash in result.job_verification_tx_hashes.iter() {
                 let key = Tx::construct_full_key(TxKind::JobVerification, tx_hash.clone());
-                let tx = db.get::<Tx>(key).map_err(|e| {
+                let tx = self.db.get::<Tx>(key).map_err(|e| {
                     error!("{}", e);
                     RPCError::InternalError
                 })?;
@@ -370,7 +250,6 @@
         };
         let verification_results_bools: Vec<bool> =
             verification_results.into_iter().map(|x| x.verification_result).collect();
->>>>>>> 5b24ff99
 
         let result =
             serde_json::to_value((verification_results_bools, score_entries)).map_err(|e| {
@@ -381,119 +260,69 @@
     }
 }
 
-<<<<<<< HEAD
 pub struct SequencerNode {
-	swarm: Swarm<MyBehaviour>,
-	server: Arc<Server>,
-	receiver: Receiver<(Vec<u8>, Topic)>,
+    swarm: Swarm<MyBehaviour>,
+    server: Arc<Server>,
+    receiver: Receiver<(Vec<u8>, Topic)>,
 }
 
 impl SequencerNode {
-	pub async fn init() -> Result<Self, Box<dyn Error>> {
-		let swarm = build_node().await?;
-		info!("PEER_ID: {:?}", swarm.local_peer_id());
-
-		let db = Db::new_secondary(
-			"./local-storage",
-			"./local-secondary-storage",
-			&[&Tx::get_cf(), &JobResult::get_cf()],
-		)?;
-		let (sender, receiver) = mpsc::channel(100);
-		let sequencer = Arc::new(Sequencer::new(sender.clone(), db));
-		let server = Server::builder("tcp://127.0.0.1:60000")?.service(sequencer).build().await?;
-
-		Ok(Self { swarm, server, receiver })
-	}
-
-	pub async fn run(&mut self) -> Result<(), Box<dyn Error>> {
-		// Listen on all interfaces and whatever port the OS assigns
-		self.swarm.listen_on("/ip4/0.0.0.0/udp/8000/quic-v1".parse()?)?;
-		self.swarm.listen_on("/ip4/0.0.0.0/tcp/8000".parse()?)?;
-		self.server.start();
-
-		// Kick it off
-		loop {
-			select! {
-				sibling = self.receiver.recv() => {
-					if let Some((data, topic)) = sibling {
-						let topic_wrapper = gossipsub::IdentTopic::new(topic.clone());
-						info!("PUBLISH: {:?}", topic.clone());
-						if let Err(e) =
-						   self.swarm.behaviour_mut().gossipsub.publish(topic_wrapper, data)
-						{
-						   error!("Publish error: {e:?}");
-						}
-					}
-				}
-				event = self.swarm.select_next_some() => match event {
-					SwarmEvent::Behaviour(MyBehaviourEvent::Mdns(mdns::Event::Discovered(list))) => {
-						for (peer_id, _multiaddr) in list {
-							info!("mDNS discovered a new peer: {peer_id}");
-							self.swarm.behaviour_mut().gossipsub.add_explicit_peer(&peer_id);
-						}
-					},
-					SwarmEvent::Behaviour(MyBehaviourEvent::Mdns(mdns::Event::Expired(list))) => {
-						for (peer_id, _multiaddr) in list {
-							info!("mDNS discover peer has expired: {peer_id}");
-							self.swarm.behaviour_mut().gossipsub.remove_explicit_peer(&peer_id);
-						}
-					},
-					SwarmEvent::NewListenAddr { address, .. } => {
-						info!("Local node is listening on {address}");
-					},
-					e => info!("{:?}", e),
-				}
-			}
-		}
-	}
-=======
-pub async fn run() -> Result<(), Box<dyn Error>> {
-    let config: Config = toml::from_str(include_str!("../config.toml"))?;
-    let mut swarm = build_node().await?;
-    info!("PEER_ID: {:?}", swarm.local_peer_id());
-
-    // Listen on all interfaces and whatever port the OS assigns
-    swarm.listen_on("/ip4/0.0.0.0/udp/8000/quic-v1".parse()?)?;
-    swarm.listen_on("/ip4/0.0.0.0/tcp/8000".parse()?)?;
-
-    let (sender, mut receiver) = mpsc::channel(100);
-    let sequencer = Arc::new(Sequencer::new(sender.clone(), config.whitelist.users));
-    let server = Server::builder("tcp://127.0.0.1:60000")?.service(sequencer).build().await?;
-    server.start();
-
-    // Kick it off
-    loop {
-        select! {
-            sibling = receiver.recv() => {
-                if let Some((data, topic)) = sibling {
-                    let topic_wrapper = gossipsub::IdentTopic::new(topic.clone());
-                    info!("PUBLISH: {:?}", topic.clone());
-                    if let Err(e) =
-                       swarm.behaviour_mut().gossipsub.publish(topic_wrapper, data)
-                    {
-                       error!("Publish error: {e:?}");
+    pub async fn init() -> Result<Self, Box<dyn Error>> {
+        let swarm = build_node().await?;
+        info!("PEER_ID: {:?}", swarm.local_peer_id());
+
+        let config: Config = toml::from_str(include_str!("../config.toml"))?;
+        let db = Db::new_secondary(
+            "./local-storage",
+            "./local-secondary-storage",
+            &[&Tx::get_cf(), &JobResult::get_cf()],
+        )?;
+        let (sender, receiver) = mpsc::channel(100);
+        let sequencer = Arc::new(Sequencer::new(sender.clone(), config.whitelist.users, db));
+        let server = Server::builder("tcp://127.0.0.1:60000")?.service(sequencer).build().await?;
+
+        Ok(Self { swarm, server, receiver })
+    }
+
+    pub async fn run(&mut self) -> Result<(), Box<dyn Error>> {
+        // Listen on all interfaces and whatever port the OS assigns
+        self.swarm.listen_on("/ip4/0.0.0.0/udp/8000/quic-v1".parse()?)?;
+        self.swarm.listen_on("/ip4/0.0.0.0/tcp/8000".parse()?)?;
+        self.server.start();
+
+        // Kick it off
+        loop {
+            select! {
+                sibling = self.receiver.recv() => {
+                    if let Some((data, topic)) = sibling {
+                        let topic_wrapper = gossipsub::IdentTopic::new(topic.clone());
+                        info!("PUBLISH: {:?}", topic.clone());
+                        if let Err(e) =
+                           self.swarm.behaviour_mut().gossipsub.publish(topic_wrapper, data)
+                        {
+                           error!("Publish error: {e:?}");
+                        }
                     }
                 }
-            }
-            event = swarm.select_next_some() => match event {
-                SwarmEvent::Behaviour(MyBehaviourEvent::Mdns(mdns::Event::Discovered(list))) => {
-                    for (peer_id, _multiaddr) in list {
-                        info!("mDNS discovered a new peer: {peer_id}");
-                        swarm.behaviour_mut().gossipsub.add_explicit_peer(&peer_id);
-                    }
-                },
-                SwarmEvent::Behaviour(MyBehaviourEvent::Mdns(mdns::Event::Expired(list))) => {
-                    for (peer_id, _multiaddr) in list {
-                        info!("mDNS discover peer has expired: {peer_id}");
-                        swarm.behaviour_mut().gossipsub.remove_explicit_peer(&peer_id);
-                    }
-                },
-                SwarmEvent::NewListenAddr { address, .. } => {
-                    info!("Local node is listening on {address}");
-                },
-                e => info!("{:?}", e),
-            }
-        }
-    }
->>>>>>> 5b24ff99
+                event = self.swarm.select_next_some() => match event {
+                    SwarmEvent::Behaviour(MyBehaviourEvent::Mdns(mdns::Event::Discovered(list))) => {
+                        for (peer_id, _multiaddr) in list {
+                            info!("mDNS discovered a new peer: {peer_id}");
+                            self.swarm.behaviour_mut().gossipsub.add_explicit_peer(&peer_id);
+                        }
+                    },
+                    SwarmEvent::Behaviour(MyBehaviourEvent::Mdns(mdns::Event::Expired(list))) => {
+                        for (peer_id, _multiaddr) in list {
+                            info!("mDNS discover peer has expired: {peer_id}");
+                            self.swarm.behaviour_mut().gossipsub.remove_explicit_peer(&peer_id);
+                        }
+                    },
+                    SwarmEvent::NewListenAddr { address, .. } => {
+                        info!("Local node is listening on {address}");
+                    },
+                    e => info!("{:?}", e),
+                }
+            }
+        }
+    }
 }