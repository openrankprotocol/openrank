use alloy_rlp::{encode, Decodable};
use futures::StreamExt;
use karyon_jsonrpc::{rpc_impl, RPCError, Server};
use libp2p::{gossipsub, mdns, swarm::SwarmEvent};
use openrank_common::{
    build_node,
    db::{Db, DbItem},
    result::JobResult,
    topics::Topic,
    tx_event::TxEvent,
    txs::{
        Address, CreateCommitment, CreateScores, JobRunRequest, JobVerification, ScoreEntry,
        SeedUpdate, TrustUpdate, Tx, TxHash, TxKind,
    },
    MyBehaviourEvent,
};
use serde::{Deserialize, Serialize};
use serde_json::Value;
use std::{cmp::Ordering, error::Error, sync::Arc};
use tokio::{
    select,
    sync::mpsc::{self, Sender},
};
use tracing::{error, info};

#[derive(Debug, Clone, Serialize, Deserialize)]
pub struct Whitelist {
    pub users: Vec<Address>,
}

#[derive(Debug, Clone, Serialize, Deserialize)]
pub struct Config {
    pub whitelist: Whitelist,
}

pub struct Sequencer {
    sender: Sender<(Vec<u8>, Topic)>,
    whitelisted_users: Vec<Address>,
}

impl Sequencer {
    pub fn new(sender: Sender<(Vec<u8>, Topic)>, whitelisted_users: Vec<Address>) -> Self {
        Self { sender, whitelisted_users }
    }
}

#[rpc_impl]
impl Sequencer {
<<<<<<< HEAD
	/// Handle incoming `TrustUpdate` transactions from the network,
	/// and forward them to the `Computer` node for processing
	async fn trust_update(&self, tx: Value) -> Result<Value, RPCError> {
		let tx_str = tx.as_str().ok_or(RPCError::ParseError(
			"Failed to parse TX data as string".to_string(),
		))?;
		let tx_bytes = hex::decode(tx_str).map_err(|e| {
			error!("{}", e);
			RPCError::ParseError("Failed to parse TX data".to_string())
		})?;
=======
    async fn trust_update(&self, tx: Value) -> Result<Value, RPCError> {
        let tx_str = tx.as_str().ok_or(RPCError::ParseError(
            "Failed to parse TX data as string".to_string(),
        ))?;
        let tx_bytes = hex::decode(tx_str).map_err(|e| {
            error!("{}", e);
            RPCError::ParseError("Failed to parse TX data".to_string())
        })?;
>>>>>>> 5b24ff99

        let tx = Tx::decode(&mut tx_bytes.as_slice())
            .map_err(|_| RPCError::ParseError("Failed to parse TX data".to_string()))?;
        if tx.kind() != TxKind::TrustUpdate {
            return Err(RPCError::InvalidRequest("Invalid tx kind"));
        }
        let address = tx
            .verify()
            .map_err(|_| RPCError::ParseError("Failed to verify TX Signature".to_string()))?;
        if !self.whitelisted_users.contains(&address) {
            return Err(RPCError::InvalidRequest("Invalid TX signer"));
        }
        let body: TrustUpdate = TrustUpdate::decode(&mut tx.body().as_slice())
            .map_err(|_| RPCError::ParseError("Failed to parse TX data".to_string()))?;

        // Build Tx Event
        // TODO: Replace with DA call
        let tx_event = TxEvent::default_with_data(tx_bytes);
        let channel_message = (
            encode(tx_event.clone()),
            Topic::NamespaceTrustUpdate(body.trust_id),
        );
        self.sender.send(channel_message).await.map_err(|_| RPCError::InternalError)?;

        let tx_event_value = serde_json::to_value(tx_event)?;
        Ok(tx_event_value)
    }

<<<<<<< HEAD
	/// Handle incoming `SeedUpdate` transactions from the network,
	/// and forward them to the `Computer` node for processing
	async fn seed_update(&self, tx: Value) -> Result<Value, RPCError> {
		let tx_str = tx.as_str().ok_or(RPCError::ParseError(
			"Failed to parse TX data as string".to_string(),
		))?;
		let tx_bytes = hex::decode(tx_str).map_err(|e| {
			error!("{}", e);
			RPCError::ParseError("Failed to parse TX data".to_string())
		})?;
=======
    async fn seed_update(&self, tx: Value) -> Result<Value, RPCError> {
        let tx_str = tx.as_str().ok_or(RPCError::ParseError(
            "Failed to parse TX data as string".to_string(),
        ))?;
        let tx_bytes = hex::decode(tx_str).map_err(|e| {
            error!("{}", e);
            RPCError::ParseError("Failed to parse TX data".to_string())
        })?;
>>>>>>> 5b24ff99

        let tx = Tx::decode(&mut tx_bytes.as_slice())
            .map_err(|_| RPCError::ParseError("Failed to parse TX data".to_string()))?;
        if tx.kind() != TxKind::SeedUpdate {
            return Err(RPCError::InvalidRequest("Invalid tx kind"));
        }
        let address = tx
            .verify()
            .map_err(|_| RPCError::ParseError("Failed to verify TX Signature".to_string()))?;
        if !self.whitelisted_users.contains(&address) {
            return Err(RPCError::InvalidRequest("Invalid TX signature"));
        }
        let body = SeedUpdate::decode(&mut tx.body().as_slice())
            .map_err(|_| RPCError::ParseError("Failed to parse TX data".to_string()))?;

        // Build Tx Event
        // TODO: Replace with DA call
        let tx_event = TxEvent::default_with_data(tx_bytes);
        let channel_message = (
            encode(tx_event.clone()),
            Topic::NamespaceSeedUpdate(body.seed_id),
        );
        self.sender.send(channel_message).await.map_err(|_| RPCError::InternalError)?;

        let tx_event_value = serde_json::to_value(tx_event)?;
        Ok(tx_event_value)
    }

<<<<<<< HEAD
	/// Handle incoming `JobRunRequest` transactions from the network,
	/// and forward them to the `Computer` node for processing
	async fn job_run_request(&self, tx: Value) -> Result<Value, RPCError> {
		let tx_str = tx.as_str().ok_or(RPCError::ParseError(
			"Failed to parse TX data as string".to_string(),
		))?;
		let tx_bytes = hex::decode(tx_str).map_err(|e| {
			error!("{}", e);
			RPCError::ParseError("Failed to parse TX data".to_string())
		})?;
=======
    async fn job_run_request(&self, tx: Value) -> Result<Value, RPCError> {
        let tx_str = tx.as_str().ok_or(RPCError::ParseError(
            "Failed to parse TX data as string".to_string(),
        ))?;
        let tx_bytes = hex::decode(tx_str).map_err(|e| {
            error!("{}", e);
            RPCError::ParseError("Failed to parse TX data".to_string())
        })?;
>>>>>>> 5b24ff99

        let tx = Tx::decode(&mut tx_bytes.as_slice()).map_err(|e| {
            error!("{}", e);
            RPCError::ParseError("Failed to parse TX data".to_string())
        })?;
        if tx.kind() != TxKind::JobRunRequest {
            return Err(RPCError::InvalidRequest("Invalid tx kind"));
        }
        let address = tx
            .verify()
            .map_err(|_| RPCError::ParseError("Failed to verify TX Signature".to_string()))?;
        if !self.whitelisted_users.contains(&address) {
            return Err(RPCError::InvalidRequest("Invalid tx signature"));
        }
        let body = JobRunRequest::decode(&mut tx.body().as_slice())
            .map_err(|_| RPCError::ParseError("Failed to parse TX data".to_string()))?;

        // Build Tx Event
        // TODO: Replace with DA call
        let tx_event = TxEvent::default_with_data(tx_bytes);
        let channel_message = (
            encode(tx_event.clone()),
            Topic::DomainRequest(body.domain_id),
        );
        self.sender.send(channel_message).await.map_err(|_| RPCError::InternalError)?;

        let tx_event_value = serde_json::to_value(tx_event)?;
        Ok(tx_event_value)
    }

<<<<<<< HEAD
	/// Get the results(EigenTrust scores) of the `JobRunRequest` with the job run transaction hash.
	async fn get_results(&self, job_run_tx_hash: Value) -> Result<Value, RPCError> {
		let tx_hash_str = job_run_tx_hash.as_str().ok_or(RPCError::ParseError(
			"Failed to parse TX hash data as string".to_string(),
		))?;
		let tx_hash_bytes = hex::decode(tx_hash_str).map_err(|e| {
			error!("{}", e);
			RPCError::ParseError("Failed to parse TX data".to_string())
		})?;
		let tx_hash = TxHash::from_bytes(tx_hash_bytes);
		let db = Db::new_read_only("./local-storage", &[&Tx::get_cf(), &JobResult::get_cf()])
			.map_err(|e| {
				error!("{}", e);
				RPCError::InternalError
			})?;
=======
    async fn get_results(&self, job_run_tx_hash: Value) -> Result<Value, RPCError> {
        let tx_hash_str = job_run_tx_hash.as_str().ok_or(RPCError::ParseError(
            "Failed to parse TX hash data as string".to_string(),
        ))?;
        let tx_hash_bytes = hex::decode(tx_hash_str).map_err(|e| {
            error!("{}", e);
            RPCError::ParseError("Failed to parse TX data".to_string())
        })?;
        let tx_hash = TxHash::from_bytes(tx_hash_bytes);
        let db = Db::new_read_only("./local-storage", &[&Tx::get_cf(), &JobResult::get_cf()])
            .map_err(|e| {
                error!("{}", e);
                RPCError::InternalError
            })?;
>>>>>>> 5b24ff99

        let key = JobResult::construct_full_key(tx_hash);
        let result = db.get::<JobResult>(key).map_err(|e| {
            error!("{}", e);
            RPCError::InternalError
        })?;
        let key =
            Tx::construct_full_key(TxKind::CreateCommitment, result.create_commitment_tx_hash);
        let tx = db.get::<Tx>(key).map_err(|e| {
            error!("{}", e);
            RPCError::InternalError
        })?;
        let commitment = CreateCommitment::decode(&mut tx.body().as_slice()).map_err(|e| {
            error!("{}", e);
            RPCError::InternalError
        })?;
        let create_scores_tx: Vec<Tx> = {
            let mut create_scores_tx = Vec::new();
            for tx_hash in commitment.scores_tx_hashes.into_iter() {
                let key = Tx::construct_full_key(TxKind::CreateScores, tx_hash);
                let tx = db.get::<Tx>(key).map_err(|e| {
                    error!("{}", e);
                    RPCError::InternalError
                })?;
                create_scores_tx.push(tx);
            }
            create_scores_tx
        };
        let create_scores: Vec<CreateScores> = {
            let mut create_scores = Vec::new();
            for tx in create_scores_tx.into_iter() {
                create_scores.push(CreateScores::decode(&mut tx.body().as_slice()).map_err(
                    |e| {
                        error!("{}", e);
                        RPCError::InternalError
                    },
                )?);
            }
            create_scores
        };
        let mut score_entries: Vec<ScoreEntry> =
            create_scores.into_iter().map(|x| x.entries).flatten().collect();
        score_entries.sort_by(|a, b| match a.value.partial_cmp(&b.value) {
            Some(ordering) => ordering,
            None => {
                if a.value.is_nan() && b.value.is_nan() {
                    Ordering::Equal
                } else if a.value.is_nan() {
                    Ordering::Greater
                } else {
                    Ordering::Less
                }
            },
        });

        let verificarion_results_tx: Vec<Tx> = {
            let mut verification_resutls_tx = Vec::new();
            for tx_hash in result.job_verification_tx_hashes.iter() {
                let key = Tx::construct_full_key(TxKind::JobVerification, tx_hash.clone());
                let tx = db.get::<Tx>(key).map_err(|e| {
                    error!("{}", e);
                    RPCError::InternalError
                })?;
                verification_resutls_tx.push(tx);
            }
            verification_resutls_tx
        };
        let verification_results: Vec<JobVerification> = {
            let mut verification_results = Vec::new();
            for tx in verificarion_results_tx.into_iter() {
                let result = JobVerification::decode(&mut tx.body().as_slice()).map_err(|e| {
                    error!("{}", e);
                    RPCError::InternalError
                })?;
                verification_results.push(result);
            }
            verification_results
        };
        let verification_results_bools: Vec<bool> =
            verification_results.into_iter().map(|x| x.verification_result).collect();

        let result =
            serde_json::to_value((verification_results_bools, score_entries)).map_err(|e| {
                error!("{}", e);
                RPCError::InternalError
            })?;
        Ok(result)
    }
}

pub async fn run() -> Result<(), Box<dyn Error>> {
    let config: Config = toml::from_str(include_str!("../config.toml"))?;
    let mut swarm = build_node().await?;
    info!("PEER_ID: {:?}", swarm.local_peer_id());

    // Listen on all interfaces and whatever port the OS assigns
    swarm.listen_on("/ip4/0.0.0.0/udp/8000/quic-v1".parse()?)?;
    swarm.listen_on("/ip4/0.0.0.0/tcp/8000".parse()?)?;

    let (sender, mut receiver) = mpsc::channel(100);
    let sequencer = Arc::new(Sequencer::new(sender.clone(), config.whitelist.users));
    let server = Server::builder("tcp://127.0.0.1:60000")?.service(sequencer).build().await?;
    server.start();

    // Kick it off
    loop {
        select! {
            sibling = receiver.recv() => {
                if let Some((data, topic)) = sibling {
                    let topic_wrapper = gossipsub::IdentTopic::new(topic.clone());
                    info!("PUBLISH: {:?}", topic.clone());
                    if let Err(e) =
                       swarm.behaviour_mut().gossipsub.publish(topic_wrapper, data)
                    {
                       error!("Publish error: {e:?}");
                    }
                }
            }
            event = swarm.select_next_some() => match event {
                SwarmEvent::Behaviour(MyBehaviourEvent::Mdns(mdns::Event::Discovered(list))) => {
                    for (peer_id, _multiaddr) in list {
                        info!("mDNS discovered a new peer: {peer_id}");
                        swarm.behaviour_mut().gossipsub.add_explicit_peer(&peer_id);
                    }
                },
                SwarmEvent::Behaviour(MyBehaviourEvent::Mdns(mdns::Event::Expired(list))) => {
                    for (peer_id, _multiaddr) in list {
                        info!("mDNS discover peer has expired: {peer_id}");
                        swarm.behaviour_mut().gossipsub.remove_explicit_peer(&peer_id);
                    }
                },
                SwarmEvent::NewListenAddr { address, .. } => {
                    info!("Local node is listening on {address}");
                },
                e => info!("{:?}", e),
            }
        }
    }
}<|MERGE_RESOLUTION|>--- conflicted
+++ resolved
@@ -46,7 +46,6 @@
 
 #[rpc_impl]
 impl Sequencer {
-<<<<<<< HEAD
 	/// Handle incoming `TrustUpdate` transactions from the network,
 	/// and forward them to the `Computer` node for processing
 	async fn trust_update(&self, tx: Value) -> Result<Value, RPCError> {
@@ -57,16 +56,6 @@
 			error!("{}", e);
 			RPCError::ParseError("Failed to parse TX data".to_string())
 		})?;
-=======
-    async fn trust_update(&self, tx: Value) -> Result<Value, RPCError> {
-        let tx_str = tx.as_str().ok_or(RPCError::ParseError(
-            "Failed to parse TX data as string".to_string(),
-        ))?;
-        let tx_bytes = hex::decode(tx_str).map_err(|e| {
-            error!("{}", e);
-            RPCError::ParseError("Failed to parse TX data".to_string())
-        })?;
->>>>>>> 5b24ff99
 
         let tx = Tx::decode(&mut tx_bytes.as_slice())
             .map_err(|_| RPCError::ParseError("Failed to parse TX data".to_string()))?;
@@ -95,7 +84,6 @@
         Ok(tx_event_value)
     }
 
-<<<<<<< HEAD
 	/// Handle incoming `SeedUpdate` transactions from the network,
 	/// and forward them to the `Computer` node for processing
 	async fn seed_update(&self, tx: Value) -> Result<Value, RPCError> {
@@ -106,16 +94,6 @@
 			error!("{}", e);
 			RPCError::ParseError("Failed to parse TX data".to_string())
 		})?;
-=======
-    async fn seed_update(&self, tx: Value) -> Result<Value, RPCError> {
-        let tx_str = tx.as_str().ok_or(RPCError::ParseError(
-            "Failed to parse TX data as string".to_string(),
-        ))?;
-        let tx_bytes = hex::decode(tx_str).map_err(|e| {
-            error!("{}", e);
-            RPCError::ParseError("Failed to parse TX data".to_string())
-        })?;
->>>>>>> 5b24ff99
 
         let tx = Tx::decode(&mut tx_bytes.as_slice())
             .map_err(|_| RPCError::ParseError("Failed to parse TX data".to_string()))?;
@@ -144,7 +122,6 @@
         Ok(tx_event_value)
     }
 
-<<<<<<< HEAD
 	/// Handle incoming `JobRunRequest` transactions from the network,
 	/// and forward them to the `Computer` node for processing
 	async fn job_run_request(&self, tx: Value) -> Result<Value, RPCError> {
@@ -155,16 +132,6 @@
 			error!("{}", e);
 			RPCError::ParseError("Failed to parse TX data".to_string())
 		})?;
-=======
-    async fn job_run_request(&self, tx: Value) -> Result<Value, RPCError> {
-        let tx_str = tx.as_str().ok_or(RPCError::ParseError(
-            "Failed to parse TX data as string".to_string(),
-        ))?;
-        let tx_bytes = hex::decode(tx_str).map_err(|e| {
-            error!("{}", e);
-            RPCError::ParseError("Failed to parse TX data".to_string())
-        })?;
->>>>>>> 5b24ff99
 
         let tx = Tx::decode(&mut tx_bytes.as_slice()).map_err(|e| {
             error!("{}", e);
@@ -195,7 +162,6 @@
         Ok(tx_event_value)
     }
 
-<<<<<<< HEAD
 	/// Get the results(EigenTrust scores) of the `JobRunRequest` with the job run transaction hash.
 	async fn get_results(&self, job_run_tx_hash: Value) -> Result<Value, RPCError> {
 		let tx_hash_str = job_run_tx_hash.as_str().ok_or(RPCError::ParseError(
@@ -211,22 +177,6 @@
 				error!("{}", e);
 				RPCError::InternalError
 			})?;
-=======
-    async fn get_results(&self, job_run_tx_hash: Value) -> Result<Value, RPCError> {
-        let tx_hash_str = job_run_tx_hash.as_str().ok_or(RPCError::ParseError(
-            "Failed to parse TX hash data as string".to_string(),
-        ))?;
-        let tx_hash_bytes = hex::decode(tx_hash_str).map_err(|e| {
-            error!("{}", e);
-            RPCError::ParseError("Failed to parse TX data".to_string())
-        })?;
-        let tx_hash = TxHash::from_bytes(tx_hash_bytes);
-        let db = Db::new_read_only("./local-storage", &[&Tx::get_cf(), &JobResult::get_cf()])
-            .map_err(|e| {
-                error!("{}", e);
-                RPCError::InternalError
-            })?;
->>>>>>> 5b24ff99
 
         let key = JobResult::construct_full_key(tx_hash);
         let result = db.get::<JobResult>(key).map_err(|e| {
