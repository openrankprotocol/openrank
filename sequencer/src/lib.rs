use alloy_rlp::{encode, Decodable};
use futures::StreamExt;
use karyon_jsonrpc::{rpc_impl, RPCError, Server};
use libp2p::{gossipsub, mdns, swarm::SwarmEvent, Swarm};
use openrank_common::{
    build_node,
    db::{Db, DbItem},
    result::{GetResultsQuery, JobResult},
    topics::Topic,
    tx_event::TxEvent,
    txs::{
        Address, CreateCommitment, CreateScores, JobRunRequest, JobVerification, ScoreEntry,
        SeedUpdate, TrustUpdate, Tx, TxKind,
    },
    MyBehaviour, MyBehaviourEvent,
};
use serde::{Deserialize, Serialize};
use serde_json::Value;
use std::{cmp::Ordering, error::Error, sync::Arc};
use tokio::{
    select,
    sync::mpsc::{self, Receiver, Sender},
};
use tracing::{error, info};

#[derive(Debug, Clone, Serialize, Deserialize)]
/// The whitelist for the Sequencer.
pub struct Whitelist {
    /// The list of addresses that are allowed to call the Sequencer.
    pub users: Vec<Address>,
}

#[derive(Debug, Clone, Serialize, Deserialize)]
/// The configuration for the Sequencer.
pub struct Config {
    /// The whitelist for the Sequencer.
    pub whitelist: Whitelist,
}

/// The Sequencer node. It contains the sender, the whitelisted users, and the database connection.
pub struct Sequencer {
    sender: Sender<(Vec<u8>, Topic)>,
    whitelisted_users: Vec<Address>,
    db: Db,
}

impl Sequencer {
    pub fn new(sender: Sender<(Vec<u8>, Topic)>, whitelisted_users: Vec<Address>, db: Db) -> Self {
        Self { sender, whitelisted_users, db }
    }
}

#[rpc_impl]
impl Sequencer {
    /// Handles incoming `TrustUpdate` transactions from the network,
    /// and forward them to the network for processing.
    async fn trust_update(&self, tx: Value) -> Result<Value, RPCError> {
        let tx_str = tx.as_str().ok_or(RPCError::ParseError(
            "Failed to parse TX data as string".to_string(),
        ))?;
        let tx_bytes = hex::decode(tx_str).map_err(|e| {
            error!("{}", e);
            RPCError::ParseError("Failed to parse TX data".to_string())
        })?;

        let tx = Tx::decode(&mut tx_bytes.as_slice())
            .map_err(|_| RPCError::ParseError("Failed to parse TX data".to_string()))?;
        if tx.kind() != TxKind::TrustUpdate {
            return Err(RPCError::InvalidRequest("Invalid tx kind"));
        }
        let address = tx
            .verify()
            .map_err(|_| RPCError::ParseError("Failed to verify TX Signature".to_string()))?;
        if !self.whitelisted_users.contains(&address) {
            return Err(RPCError::InvalidRequest("Invalid TX signer"));
        }
        let body: TrustUpdate = TrustUpdate::decode(&mut tx.body().as_slice())
            .map_err(|_| RPCError::ParseError("Failed to parse TX data".to_string()))?;

        // Build Tx Event
        // TODO: Replace with DA call
        let tx_event = TxEvent::default_with_data(tx_bytes);
        let channel_message = (
            encode(tx_event.clone()),
            Topic::NamespaceTrustUpdate(body.trust_id),
        );
        self.sender.send(channel_message).await.map_err(|_| RPCError::InternalError)?;

        let tx_event_value = serde_json::to_value(tx_event)?;
        Ok(tx_event_value)
    }

    /// Handles incoming `SeedUpdate` transactions from the network,
    /// and forward them to the network node for processing.
    async fn seed_update(&self, tx: Value) -> Result<Value, RPCError> {
        let tx_str = tx.as_str().ok_or(RPCError::ParseError(
            "Failed to parse TX data as string".to_string(),
        ))?;
        let tx_bytes = hex::decode(tx_str).map_err(|e| {
            error!("{}", e);
            RPCError::ParseError("Failed to parse TX data".to_string())
        })?;

        let tx = Tx::decode(&mut tx_bytes.as_slice())
            .map_err(|_| RPCError::ParseError("Failed to parse TX data".to_string()))?;
        if tx.kind() != TxKind::SeedUpdate {
            return Err(RPCError::InvalidRequest("Invalid tx kind"));
        }
        let address = tx
            .verify()
            .map_err(|_| RPCError::ParseError("Failed to verify TX Signature".to_string()))?;
        if !self.whitelisted_users.contains(&address) {
            return Err(RPCError::InvalidRequest("Invalid TX signature"));
        }
        let body = SeedUpdate::decode(&mut tx.body().as_slice())
            .map_err(|_| RPCError::ParseError("Failed to parse TX data".to_string()))?;

        // Build Tx Event
        // TODO: Replace with DA call
        let tx_event = TxEvent::default_with_data(tx_bytes);
        let channel_message = (
            encode(tx_event.clone()),
            Topic::NamespaceSeedUpdate(body.seed_id),
        );
        self.sender.send(channel_message).await.map_err(|_| RPCError::InternalError)?;

        let tx_event_value = serde_json::to_value(tx_event)?;
        Ok(tx_event_value)
    }

    /// Handles incoming `JobRunRequest` transactions from the network,
    /// and forward them to the network node for processing
    async fn job_run_request(&self, tx: Value) -> Result<Value, RPCError> {
        let tx_str = tx.as_str().ok_or(RPCError::ParseError(
            "Failed to parse TX data as string".to_string(),
        ))?;
        let tx_bytes = hex::decode(tx_str).map_err(|e| {
            error!("{}", e);
            RPCError::ParseError("Failed to parse TX data".to_string())
        })?;

        let tx = Tx::decode(&mut tx_bytes.as_slice()).map_err(|e| {
            error!("{}", e);
            RPCError::ParseError("Failed to parse TX data".to_string())
        })?;
        if tx.kind() != TxKind::JobRunRequest {
            return Err(RPCError::InvalidRequest("Invalid tx kind"));
        }
        let address = tx
            .verify()
            .map_err(|_| RPCError::ParseError("Failed to verify TX Signature".to_string()))?;
        if !self.whitelisted_users.contains(&address) {
            return Err(RPCError::InvalidRequest("Invalid tx signature"));
        }
        let body = JobRunRequest::decode(&mut tx.body().as_slice())
            .map_err(|_| RPCError::ParseError("Failed to parse TX data".to_string()))?;

        // Build Tx Event
        // TODO: Replace with DA call
        let tx_event = TxEvent::default_with_data(tx_bytes);
        let channel_message = (
            encode(tx_event.clone()),
            Topic::DomainRequest(body.domain_id),
        );
        self.sender.send(channel_message).await.map_err(|_| RPCError::InternalError)?;

        let tx_event_value = serde_json::to_value(tx_event)?;
        Ok(tx_event_value)
    }

<<<<<<< HEAD
    /// Gets the results(EigenTrust scores) of the `JobRunRequest` with the job run transaction hash.
    async fn get_results(&self, job_run_tx_hash: Value) -> Result<Value, RPCError> {
=======
    async fn get_results(&self, get_results_query: Value) -> Result<Value, RPCError> {
>>>>>>> 2da85487
        self.db.refresh().map_err(|e| {
            error!("{}", e);
            RPCError::InternalError
        })?;
        let query: GetResultsQuery = serde_json::from_value(get_results_query)
            .map_err(|e| RPCError::ParseError(e.to_string()))?;

        let key = JobResult::construct_full_key(query.job_run_request_tx_hash);
        let result = self.db.get::<JobResult>(key).map_err(|e| {
            error!("{}", e);
            RPCError::InternalError
        })?;
        let key =
            Tx::construct_full_key(TxKind::CreateCommitment, result.create_commitment_tx_hash);
        let tx = self.db.get::<Tx>(key).map_err(|e| {
            error!("{}", e);
            RPCError::InternalError
        })?;
        let commitment = CreateCommitment::decode(&mut tx.body().as_slice()).map_err(|e| {
            error!("{}", e);
            RPCError::InternalError
        })?;
        let create_scores_tx: Vec<Tx> = {
            let mut create_scores_tx = Vec::new();
            for tx_hash in commitment.scores_tx_hashes.into_iter() {
                let key = Tx::construct_full_key(TxKind::CreateScores, tx_hash);
                let tx = self.db.get::<Tx>(key).map_err(|e| {
                    error!("{}", e);
                    RPCError::InternalError
                })?;
                create_scores_tx.push(tx);
            }
            create_scores_tx
        };
        let create_scores: Vec<CreateScores> = {
            let mut create_scores = Vec::new();
            for tx in create_scores_tx.into_iter() {
                create_scores.push(CreateScores::decode(&mut tx.body().as_slice()).map_err(
                    |e| {
                        error!("{}", e);
                        RPCError::InternalError
                    },
                )?);
            }
            create_scores
        };
        let mut score_entries: Vec<ScoreEntry> =
            create_scores.into_iter().map(|x| x.entries).flatten().collect();
        score_entries.sort_by(|a, b| match a.value.partial_cmp(&b.value) {
            Some(ordering) => ordering,
            None => {
                if a.value.is_nan() && b.value.is_nan() {
                    Ordering::Equal
                } else if a.value.is_nan() {
                    Ordering::Greater
                } else {
                    Ordering::Less
                }
            },
        });
        score_entries.reverse();
        let score_entries: Vec<ScoreEntry> = score_entries
            .split_at(query.start as usize)
            .1
            .to_vec()
            .into_iter()
            .take(query.size as usize)
            .collect();

        let verificarion_results_tx: Vec<Tx> = {
            let mut verification_resutls_tx = Vec::new();
            for tx_hash in result.job_verification_tx_hashes.iter() {
                let key = Tx::construct_full_key(TxKind::JobVerification, tx_hash.clone());
                let tx = self.db.get::<Tx>(key).map_err(|e| {
                    error!("{}", e);
                    RPCError::InternalError
                })?;
                verification_resutls_tx.push(tx);
            }
            verification_resutls_tx
        };
        let verification_results: Vec<JobVerification> = {
            let mut verification_results = Vec::new();
            for tx in verificarion_results_tx.into_iter() {
                let result = JobVerification::decode(&mut tx.body().as_slice()).map_err(|e| {
                    error!("{}", e);
                    RPCError::InternalError
                })?;
                verification_results.push(result);
            }
            verification_results
        };
        let verification_results_bools: Vec<bool> =
            verification_results.into_iter().map(|x| x.verification_result).collect();

        let result =
            serde_json::to_value((verification_results_bools, score_entries)).map_err(|e| {
                error!("{}", e);
                RPCError::InternalError
            })?;
        Ok(result)
    }
}

/// The Sequencer node. It contains the Swarm, the Server, and the Receiver.
pub struct SequencerNode {
    swarm: Swarm<MyBehaviour>,
    server: Arc<Server>,
    receiver: Receiver<(Vec<u8>, Topic)>,
}

impl SequencerNode {
    /// Initialize the node:
    /// - Load the config from config.toml
    /// - Initialize the Swarm
    /// - Initialize the DB
    /// - Initialize the Sequencer JsonRPC server
    pub async fn init() -> Result<Self, Box<dyn Error>> {
        let swarm = build_node().await?;
        info!("PEER_ID: {:?}", swarm.local_peer_id());

        let config: Config = toml::from_str(include_str!("../config.toml"))?;
        let db = Db::new_secondary(
            "./local-storage",
            "./local-secondary-storage",
            &[&Tx::get_cf(), &JobResult::get_cf()],
        )?;
        let (sender, receiver) = mpsc::channel(100);
        let sequencer = Arc::new(Sequencer::new(sender.clone(), config.whitelist.users, db));
        let server = Server::builder("tcp://127.0.0.1:60000")?.service(sequencer).build().await?;

        Ok(Self { swarm, server, receiver })
    }

    /// Run the node:
    /// - Listen on all interfaces and whatever port the OS assigns
    /// - Subscribe to all the topics
    /// - Handle gossipsub events
    /// - Handle mDNS events
    pub async fn run(&mut self) -> Result<(), Box<dyn Error>> {
        // Listen on all interfaces and whatever port the OS assigns
        self.swarm.listen_on("/ip4/0.0.0.0/udp/8000/quic-v1".parse()?)?;
        self.swarm.listen_on("/ip4/0.0.0.0/tcp/8000".parse()?)?;
        self.server.start();

        // Kick it off
        loop {
            select! {
                sibling = self.receiver.recv() => {
                    if let Some((data, topic)) = sibling {
                        let topic_wrapper = gossipsub::IdentTopic::new(topic.clone());
                        info!("PUBLISH: {:?}", topic.clone());
                        if let Err(e) =
                           self.swarm.behaviour_mut().gossipsub.publish(topic_wrapper, data)
                        {
                           error!("Publish error: {e:?}");
                        }
                    }
                }
                event = self.swarm.select_next_some() => match event {
                    SwarmEvent::Behaviour(MyBehaviourEvent::Mdns(mdns::Event::Discovered(list))) => {
                        for (peer_id, _multiaddr) in list {
                            info!("mDNS discovered a new peer: {peer_id}");
                            self.swarm.behaviour_mut().gossipsub.add_explicit_peer(&peer_id);
                        }
                    },
                    SwarmEvent::Behaviour(MyBehaviourEvent::Mdns(mdns::Event::Expired(list))) => {
                        for (peer_id, _multiaddr) in list {
                            info!("mDNS discover peer has expired: {peer_id}");
                            self.swarm.behaviour_mut().gossipsub.remove_explicit_peer(&peer_id);
                        }
                    },
                    SwarmEvent::NewListenAddr { address, .. } => {
                        info!("Local node is listening on {address}");
                    },
                    e => info!("{:?}", e),
                }
            }
        }
    }
}<|MERGE_RESOLUTION|>--- conflicted
+++ resolved
@@ -168,12 +168,9 @@
         Ok(tx_event_value)
     }
 
-<<<<<<< HEAD
-    /// Gets the results(EigenTrust scores) of the `JobRunRequest` with the job run transaction hash.
-    async fn get_results(&self, job_run_tx_hash: Value) -> Result<Value, RPCError> {
-=======
+    /// Gets the results(EigenTrust scores) of the `JobRunRequest` with the job run transaction hash,
+    /// along with start and size parameters.
     async fn get_results(&self, get_results_query: Value) -> Result<Value, RPCError> {
->>>>>>> 2da85487
         self.db.refresh().map_err(|e| {
             error!("{}", e);
             RPCError::InternalError
