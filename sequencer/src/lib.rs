use alloy_rlp::{encode, Decodable};
use futures::StreamExt;
use karyon_jsonrpc::{rpc_impl, RPCError, Server};
use libp2p::{
    gossipsub::{self},
    mdns,
    swarm::SwarmEvent,
    Swarm,
};
use openrank_common::{
    build_node, config,
    db::{self, Db, DbItem},
    net,
    result::GetResultsQuery,
    topics::Topic,
    tx::{self, compute, consts, trust::ScoreEntry, Address, Tx},
    tx_event::TxEvent,
<<<<<<< HEAD
=======
    txs::{
        compute::{self, ResultReference},
        trust::{ScoreEntry, SeedUpdate, TrustUpdate},
        Address, Kind, Tx,
    },
>>>>>>> 94ea8dd7
    MyBehaviour, MyBehaviourEvent,
};
use serde::{Deserialize, Serialize};
use serde_json::Value;
use std::{cmp::Ordering, error::Error, sync::Arc};
use tokio::{
    select,
    sync::mpsc::{self, Receiver, Sender},
};
use tracing::{error, info};

#[derive(Debug, Clone, Serialize, Deserialize)]
/// The whitelist for the Sequencer.
pub struct Whitelist {
    /// The list of addresses that are allowed to call the Sequencer.
    pub users: Vec<Address>,
}

#[derive(Debug, Clone, Serialize, Deserialize)]
/// The configuration for the Sequencer.
pub struct Config {
    /// The whitelist for the Sequencer.
    pub whitelist: Whitelist,
    pub database: db::Config,
    pub p2p: net::Config,
}

/// The Sequencer node. It contains the sender, the whitelisted users, and the database connection.
pub struct Sequencer {
    sender: Sender<(Vec<u8>, Topic)>,
    whitelisted_users: Vec<Address>,
    db: Db,
}

impl Sequencer {
    pub fn new(sender: Sender<(Vec<u8>, Topic)>, whitelisted_users: Vec<Address>, db: Db) -> Self {
        Self { sender, whitelisted_users, db }
    }
}

#[rpc_impl]
impl Sequencer {
    /// Handles incoming `TrustUpdate` transactions from the network,
    /// and forward them to the network for processing.
    async fn trust_update(&self, tx: Value) -> Result<Value, RPCError> {
        let tx_str = tx.as_str().ok_or(RPCError::ParseError(
            "Failed to parse TX data as string".to_string(),
        ))?;
        let tx_bytes = hex::decode(tx_str).map_err(|e| {
            error!("{}", e);
            RPCError::ParseError("Failed to parse TX data".to_string())
        })?;

        let tx = Tx::decode(&mut tx_bytes.as_slice())
            .map_err(|_| RPCError::ParseError("Failed to parse TX data".to_string()))?;
        if let tx::Body::TrustUpdate(body) = tx.body() {
            let address = tx
                .verify()
                .map_err(|_| RPCError::ParseError("Failed to verify TX Signature".to_string()))?;
            if !self.whitelisted_users.contains(&address) {
                return Err(RPCError::InvalidRequest("Invalid TX signer"));
            }
            // Build Tx Event
            // TODO: Replace with DA call
            let tx_event = TxEvent::default_with_data(tx_bytes);
            let channel_message = (
                encode(tx_event.clone()),
                Topic::NamespaceTrustUpdate(body.trust_id),
            );
            self.sender.send(channel_message).await.map_err(|_| RPCError::InternalError)?;

            let tx_event_value = serde_json::to_value(tx_event)?;
            Ok(tx_event_value)
        } else {
            Err(RPCError::InvalidRequest("Invalid tx kind"))
        }
    }

    /// Handles incoming `SeedUpdate` transactions from the network,
    /// and forward them to the network node for processing.
    async fn seed_update(&self, tx: Value) -> Result<Value, RPCError> {
        let tx_str = tx.as_str().ok_or(RPCError::ParseError(
            "Failed to parse TX data as string".to_string(),
        ))?;
        let tx_bytes = hex::decode(tx_str).map_err(|e| {
            error!("{}", e);
            RPCError::ParseError("Failed to parse TX data".to_string())
        })?;

        let tx = Tx::decode(&mut tx_bytes.as_slice())
            .map_err(|_| RPCError::ParseError("Failed to parse TX data".to_string()))?;
        if let tx::Body::SeedUpdate(body) = tx.body() {
            let address = tx
                .verify()
                .map_err(|_| RPCError::ParseError("Failed to verify TX Signature".to_string()))?;
            if !self.whitelisted_users.contains(&address) {
                return Err(RPCError::InvalidRequest("Invalid TX signature"));
            }

            // Build Tx Event
            // TODO: Replace with DA call
            let tx_event = TxEvent::default_with_data(tx_bytes);
            let channel_message = (
                encode(tx_event.clone()),
                Topic::NamespaceSeedUpdate(body.seed_id),
            );
            self.sender.send(channel_message).await.map_err(|_| RPCError::InternalError)?;

            let tx_event_value = serde_json::to_value(tx_event)?;
            Ok(tx_event_value)
        } else {
            Err(RPCError::InvalidRequest("Invalid tx kind"))
        }
    }

    /// Handles incoming `ComputeRequest` transactions from the network,
    /// and forward them to the network node for processing
    async fn compute_request(&self, tx: Value) -> Result<Value, RPCError> {
        let tx_str = tx.as_str().ok_or(RPCError::ParseError(
            "Failed to parse TX data as string".to_string(),
        ))?;
        let tx_bytes = hex::decode(tx_str).map_err(|e| {
            error!("{}", e);
            RPCError::ParseError("Failed to parse TX data".to_string())
        })?;

        let tx = Tx::decode(&mut tx_bytes.as_slice()).map_err(|e| {
            error!("{}", e);
            RPCError::ParseError("Failed to parse TX data".to_string())
        })?;
        if let tx::Body::ComputeRequest(body) = tx.body() {
            let address = tx
                .verify()
                .map_err(|_| RPCError::ParseError("Failed to verify TX Signature".to_string()))?;
            if !self.whitelisted_users.contains(&address) {
                return Err(RPCError::InvalidRequest("Invalid tx signature"));
            }

            // Build Tx Event
            // TODO: Replace with DA call
            let tx_event = TxEvent::default_with_data(tx_bytes);
            let channel_message = (
                encode(tx_event.clone()),
                Topic::DomainRequest(body.domain_id),
            );
            self.sender.send(channel_message).await.map_err(|_| RPCError::InternalError)?;

            let tx_event_value = serde_json::to_value(tx_event)?;
            Ok(tx_event_value)
        } else {
            Err(RPCError::InvalidRequest("Invalid tx kind"))
        }
    }

    /// Gets the results(EigenTrust scores) of the `ComputeRequest` with the ComputeRequest TX hash,
    /// along with start and size parameters.
    async fn get_results(&self, get_results_query: Value) -> Result<Value, RPCError> {
        self.db.refresh().map_err(|e| {
            error!("{}", e);
            RPCError::InternalError
        })?;
        let query: GetResultsQuery = serde_json::from_value(get_results_query)
            .map_err(|e| RPCError::ParseError(e.to_string()))?;

        let result_reference = self
            .db
            .get::<ResultReference>(query.compute_request_tx_hash.0.to_vec())
            .map_err(|e| {
                error!("{}", e);
                RPCError::InternalError
            })?;
        let key = compute::Result::construct_full_key(result_reference.compute_request_tx_hash);
        let result = self.db.get::<compute::Result>(key).map_err(|e| {
            error!("{}", e);
            RPCError::InternalError
        })?;
        let key = Tx::construct_full_key(
            consts::COMPUTE_COMMITMENT,
            result.compute_commitment_tx_hash,
        );
        let tx = self.db.get::<Tx>(key).map_err(|e| {
            error!("{}", e);
            RPCError::InternalError
        })?;
        let commitment = match tx.body() {
            tx::Body::ComputeCommitment(commitment) => commitment,
            _ => return Err(RPCError::InternalError),
        };
        let compute_scores_tx: Vec<Tx> = {
            let mut compute_scores_tx = Vec::new();
            for tx_hash in commitment.scores_tx_hashes.into_iter() {
                let key = Tx::construct_full_key(consts::COMPUTE_SCORES, tx_hash);
                let tx = self.db.get::<Tx>(key).map_err(|e| {
                    error!("{}", e);
                    RPCError::InternalError
                })?;
                compute_scores_tx.push(tx);
            }
            compute_scores_tx
        };
        let compute_scores: Vec<compute::Scores> = {
            let mut compute_scores = Vec::new();
            for tx in compute_scores_tx.into_iter() {
                match tx.body() {
                    tx::Body::ComputeScores(scores) => {
                        compute_scores.push(scores);
                    },
                    _ => {
                        return Err(RPCError::InternalError);
                    },
                }
            }
            compute_scores
        };
        let mut score_entries: Vec<ScoreEntry> =
            compute_scores.into_iter().flat_map(|x| x.entries).collect();
        score_entries.sort_by(|a, b| match a.value.partial_cmp(&b.value) {
            Some(ordering) => ordering,
            None => {
                if a.value.is_nan() && b.value.is_nan() {
                    Ordering::Equal
                } else if a.value.is_nan() {
                    Ordering::Greater
                } else {
                    Ordering::Less
                }
            },
        });
        score_entries.reverse();
        let score_entries: Vec<ScoreEntry> = score_entries
            .split_at(query.start as usize)
            .1
            .iter()
            .take(query.size as usize)
            .cloned()
            .collect();

        let verificarion_results_tx: Vec<Tx> = {
            let mut verification_resutls_tx = Vec::new();
            for tx_hash in result.compute_verification_tx_hashes.iter() {
                let key = Tx::construct_full_key(consts::COMPUTE_VERIFICATION, tx_hash.clone());
                let tx = self.db.get::<Tx>(key).map_err(|e| {
                    error!("{}", e);
                    RPCError::InternalError
                })?;
                verification_resutls_tx.push(tx);
            }
            verification_resutls_tx
        };
        let verification_results: Vec<compute::Verification> = {
            let mut verification_results = Vec::new();
            for tx in verificarion_results_tx.into_iter() {
                match tx.body() {
                    tx::Body::ComputeVerification(result) => {
                        verification_results.push(result);
                    },
                    _ => return Err(RPCError::InternalError),
                };
            }
            verification_results
        };
        let verification_results_bools: Vec<bool> =
            verification_results.into_iter().map(|x| x.verification_result).collect();

        let result =
            serde_json::to_value((verification_results_bools, score_entries)).map_err(|e| {
                error!("{}", e);
                RPCError::InternalError
            })?;
        Ok(result)
    }
}

/// The Sequencer node. It contains the Swarm, the Server, and the Receiver.
pub struct Node {
    config: Config,
    swarm: Swarm<MyBehaviour>,
    server: Arc<Server>,
    receiver: Receiver<(Vec<u8>, Topic)>,
}

impl Node {
    /// Initialize the node:
    /// - Load the config from config.toml
    /// - Initialize the Swarm
    /// - Initialize the DB
    /// - Initialize the Sequencer JsonRPC server
    pub async fn init() -> Result<Self, Box<dyn Error>> {
        let config_loader = config::Loader::new("openrank-sequencer")?;
        let config: Config = config_loader.load_or_create(include_str!("../config.toml"))?;
        let db = Db::new_secondary(
            &config.database,
            &[&Tx::get_cf(), &compute::Result::get_cf(), &compute::ResultReference::get_cf()],
        )?;
        let (sender, receiver) = mpsc::channel(100);
        let sequencer = Arc::new(Sequencer::new(
            sender.clone(),
            config.whitelist.users.clone(),
            db,
        ));
        let server = Server::builder("tcp://127.0.0.1:60000")?.service(sequencer).build().await?;

        let swarm = build_node(net::load_keypair(&config.p2p.keypair, &config_loader)?).await?;
        info!("PEER_ID: {:?}", swarm.local_peer_id());

        Ok(Self { swarm, config, server, receiver })
    }

    /// Run the node:
    /// - Listen on all interfaces and whatever port the OS assigns
    /// - Subscribe to all the topics
    /// - Handle gossipsub events
    /// - Handle mDNS events
    pub async fn run(&mut self) -> Result<(), Box<dyn Error>> {
        net::listen_on(&mut self.swarm, &self.config.p2p.listen_on)?;
        self.server.start();

        // Kick it off
        loop {
            select! {
                sibling = self.receiver.recv() => {
                    if let Some((data, topic)) = sibling {
                        let topic_wrapper = gossipsub::IdentTopic::new(topic.clone());
                        info!("PUBLISH: {:?}", topic.clone());
                        if let Err(e) =
                           self.swarm.behaviour_mut().gossipsub.publish(topic_wrapper, data)
                        {
                           error!("Publish error: {e:?}");
                        }
                    }
                }
                event = self.swarm.select_next_some() => match event {
                    SwarmEvent::Behaviour(MyBehaviourEvent::Mdns(mdns::Event::Discovered(list))) => {
                        for (peer_id, _multiaddr) in list {
                            info!("mDNS discovered a new peer: {peer_id}");
                            self.swarm.behaviour_mut().gossipsub.add_explicit_peer(&peer_id);
                        }
                    },
                    SwarmEvent::Behaviour(MyBehaviourEvent::Mdns(mdns::Event::Expired(list))) => {
                        for (peer_id, _multiaddr) in list {
                            info!("mDNS discover peer has expired: {peer_id}");
                            self.swarm.behaviour_mut().gossipsub.remove_explicit_peer(&peer_id);
                        }
                    },
                    SwarmEvent::NewListenAddr { address, .. } => {
                        info!("Local node is listening on {address}");
                    },
                    e => info!("{:?}", e),
                }
            }
        }
    }
}<|MERGE_RESOLUTION|>--- conflicted
+++ resolved
@@ -15,14 +15,6 @@
     topics::Topic,
     tx::{self, compute, consts, trust::ScoreEntry, Address, Tx},
     tx_event::TxEvent,
-<<<<<<< HEAD
-=======
-    txs::{
-        compute::{self, ResultReference},
-        trust::{ScoreEntry, SeedUpdate, TrustUpdate},
-        Address, Kind, Tx,
-    },
->>>>>>> 94ea8dd7
     MyBehaviour, MyBehaviourEvent,
 };
 use serde::{Deserialize, Serialize};
@@ -189,7 +181,7 @@
 
         let result_reference = self
             .db
-            .get::<ResultReference>(query.compute_request_tx_hash.0.to_vec())
+            .get::<compute::ResultReference>(query.compute_request_tx_hash.0.to_vec())
             .map_err(|e| {
                 error!("{}", e);
                 RPCError::InternalError
