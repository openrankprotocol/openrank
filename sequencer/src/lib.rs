use alloy_rlp::{encode, Decodable};
use futures::StreamExt;
use karyon_jsonrpc::{rpc_impl, RPCError, Server};
use libp2p::{gossipsub, mdns, swarm::SwarmEvent, Swarm};
use openrank_common::{
    build_node,
    db::{Db, DbItem},
<<<<<<< HEAD
    result::ComputeResult,
    topics::Topic,
    tx_event::TxEvent,
    txs::{
        job::{ComputeCommitment, ComputeRequest, ComputeScores, ComputeVerification},
        trust::{ScoreEntry, SeedUpdate, TrustUpdate},
        Address, Tx, TxHash, TxKind,
=======
    result::{GetResultsQuery, JobResult},
    topics::Topic,
    tx_event::TxEvent,
    txs::{
        Address, CreateCommitment, CreateScores, JobRunRequest, JobVerification, ScoreEntry,
        SeedUpdate, TrustUpdate, Tx, TxKind,
>>>>>>> 2da85487
    },
    MyBehaviour, MyBehaviourEvent,
};
use serde::{Deserialize, Serialize};
use serde_json::Value;
use std::{cmp::Ordering, error::Error, sync::Arc};
use tokio::{
    select,
    sync::mpsc::{self, Receiver, Sender},
};
use tracing::{error, info};

#[derive(Debug, Clone, Serialize, Deserialize)]
pub struct Whitelist {
    pub users: Vec<Address>,
}

#[derive(Debug, Clone, Serialize, Deserialize)]
pub struct Config {
    pub whitelist: Whitelist,
}

pub struct Sequencer {
    sender: Sender<(Vec<u8>, Topic)>,
    whitelisted_users: Vec<Address>,
    db: Db,
}

impl Sequencer {
    pub fn new(sender: Sender<(Vec<u8>, Topic)>, whitelisted_users: Vec<Address>, db: Db) -> Self {
        Self { sender, whitelisted_users, db }
    }
}

#[rpc_impl]
impl Sequencer {
    async fn trust_update(&self, tx: Value) -> Result<Value, RPCError> {
        let tx_str = tx.as_str().ok_or(RPCError::ParseError(
            "Failed to parse TX data as string".to_string(),
        ))?;
        let tx_bytes = hex::decode(tx_str).map_err(|e| {
            error!("{}", e);
            RPCError::ParseError("Failed to parse TX data".to_string())
        })?;

        let tx = Tx::decode(&mut tx_bytes.as_slice())
            .map_err(|_| RPCError::ParseError("Failed to parse TX data".to_string()))?;
        if tx.kind() != TxKind::TrustUpdate {
            return Err(RPCError::InvalidRequest("Invalid tx kind"));
        }
        let address = tx
            .verify()
            .map_err(|_| RPCError::ParseError("Failed to verify TX Signature".to_string()))?;
        if !self.whitelisted_users.contains(&address) {
            return Err(RPCError::InvalidRequest("Invalid TX signer"));
        }
        let body: TrustUpdate = TrustUpdate::decode(&mut tx.body().as_slice())
            .map_err(|_| RPCError::ParseError("Failed to parse TX data".to_string()))?;

        // Build Tx Event
        // TODO: Replace with DA call
        let tx_event = TxEvent::default_with_data(tx_bytes);
        let channel_message = (
            encode(tx_event.clone()),
            Topic::NamespaceTrustUpdate(body.trust_id),
        );
        self.sender.send(channel_message).await.map_err(|_| RPCError::InternalError)?;

        let tx_event_value = serde_json::to_value(tx_event)?;
        Ok(tx_event_value)
    }

    async fn seed_update(&self, tx: Value) -> Result<Value, RPCError> {
        let tx_str = tx.as_str().ok_or(RPCError::ParseError(
            "Failed to parse TX data as string".to_string(),
        ))?;
        let tx_bytes = hex::decode(tx_str).map_err(|e| {
            error!("{}", e);
            RPCError::ParseError("Failed to parse TX data".to_string())
        })?;

        let tx = Tx::decode(&mut tx_bytes.as_slice())
            .map_err(|_| RPCError::ParseError("Failed to parse TX data".to_string()))?;
        if tx.kind() != TxKind::SeedUpdate {
            return Err(RPCError::InvalidRequest("Invalid tx kind"));
        }
        let address = tx
            .verify()
            .map_err(|_| RPCError::ParseError("Failed to verify TX Signature".to_string()))?;
        if !self.whitelisted_users.contains(&address) {
            return Err(RPCError::InvalidRequest("Invalid TX signature"));
        }
        let body = SeedUpdate::decode(&mut tx.body().as_slice())
            .map_err(|_| RPCError::ParseError("Failed to parse TX data".to_string()))?;

        // Build Tx Event
        // TODO: Replace with DA call
        let tx_event = TxEvent::default_with_data(tx_bytes);
        let channel_message = (
            encode(tx_event.clone()),
            Topic::NamespaceSeedUpdate(body.seed_id),
        );
        self.sender.send(channel_message).await.map_err(|_| RPCError::InternalError)?;

        let tx_event_value = serde_json::to_value(tx_event)?;
        Ok(tx_event_value)
    }

    async fn job_request(&self, tx: Value) -> Result<Value, RPCError> {
        let tx_str = tx.as_str().ok_or(RPCError::ParseError(
            "Failed to parse TX data as string".to_string(),
        ))?;
        let tx_bytes = hex::decode(tx_str).map_err(|e| {
            error!("{}", e);
            RPCError::ParseError("Failed to parse TX data".to_string())
        })?;

        let tx = Tx::decode(&mut tx_bytes.as_slice()).map_err(|e| {
            error!("{}", e);
            RPCError::ParseError("Failed to parse TX data".to_string())
        })?;
        if tx.kind() != TxKind::ComputeRequest {
            return Err(RPCError::InvalidRequest("Invalid tx kind"));
        }
        let address = tx
            .verify()
            .map_err(|_| RPCError::ParseError("Failed to verify TX Signature".to_string()))?;
        if !self.whitelisted_users.contains(&address) {
            return Err(RPCError::InvalidRequest("Invalid tx signature"));
        }
        let body = ComputeRequest::decode(&mut tx.body().as_slice())
            .map_err(|_| RPCError::ParseError("Failed to parse TX data".to_string()))?;

        // Build Tx Event
        // TODO: Replace with DA call
        let tx_event = TxEvent::default_with_data(tx_bytes);
        let channel_message = (
            encode(tx_event.clone()),
            Topic::DomainRequest(body.domain_id),
        );
        self.sender.send(channel_message).await.map_err(|_| RPCError::InternalError)?;

        let tx_event_value = serde_json::to_value(tx_event)?;
        Ok(tx_event_value)
    }

<<<<<<< HEAD
    async fn get_results(&self, job_tx_hash: Value) -> Result<Value, RPCError> {
=======
    async fn get_results(&self, get_results_query: Value) -> Result<Value, RPCError> {
>>>>>>> 2da85487
        self.db.refresh().map_err(|e| {
            error!("{}", e);
            RPCError::InternalError
        })?;
<<<<<<< HEAD
        let tx_hash_str = job_tx_hash.as_str().ok_or(RPCError::ParseError(
            "Failed to parse TX hash data as string".to_string(),
        ))?;
        let tx_hash_bytes = hex::decode(tx_hash_str).map_err(|e| {
            error!("{}", e);
            RPCError::ParseError("Failed to parse TX data".to_string())
        })?;
        let tx_hash = TxHash::from_bytes(tx_hash_bytes);

        let key = ComputeResult::construct_full_key(tx_hash);
        let result = self.db.get::<ComputeResult>(key).map_err(|e| {
=======
        let query: GetResultsQuery = serde_json::from_value(get_results_query)
            .map_err(|e| RPCError::ParseError(e.to_string()))?;

        let key = JobResult::construct_full_key(query.job_run_request_tx_hash);
        let result = self.db.get::<JobResult>(key).map_err(|e| {
>>>>>>> 2da85487
            error!("{}", e);
            RPCError::InternalError
        })?;
        let key = Tx::construct_full_key(TxKind::ComputeCommitment, result.job_commitment_tx_hash);
        let tx = self.db.get::<Tx>(key).map_err(|e| {
            error!("{}", e);
            RPCError::InternalError
        })?;
        let commitment = ComputeCommitment::decode(&mut tx.body().as_slice()).map_err(|e| {
            error!("{}", e);
            RPCError::InternalError
        })?;
        let job_scores_tx: Vec<Tx> = {
            let mut job_scores_tx = Vec::new();
            for tx_hash in commitment.scores_tx_hashes.into_iter() {
                let key = Tx::construct_full_key(TxKind::ComputeScores, tx_hash);
                let tx = self.db.get::<Tx>(key).map_err(|e| {
                    error!("{}", e);
                    RPCError::InternalError
                })?;
                job_scores_tx.push(tx);
            }
            job_scores_tx
        };
        let job_scores: Vec<ComputeScores> = {
            let mut job_scores = Vec::new();
            for tx in job_scores_tx.into_iter() {
                job_scores.push(
                    ComputeScores::decode(&mut tx.body().as_slice()).map_err(|e| {
                        error!("{}", e);
                        RPCError::InternalError
                    })?,
                );
            }
            job_scores
        };
        let mut score_entries: Vec<ScoreEntry> =
            job_scores.into_iter().map(|x| x.entries).flatten().collect();
        score_entries.sort_by(|a, b| match a.value.partial_cmp(&b.value) {
            Some(ordering) => ordering,
            None => {
                if a.value.is_nan() && b.value.is_nan() {
                    Ordering::Equal
                } else if a.value.is_nan() {
                    Ordering::Greater
                } else {
                    Ordering::Less
                }
            },
        });
        score_entries.reverse();
        let score_entries: Vec<ScoreEntry> = score_entries
            .split_at(query.start as usize)
            .1
            .to_vec()
            .into_iter()
            .take(query.size as usize)
            .collect();

        let verificarion_results_tx: Vec<Tx> = {
            let mut verification_resutls_tx = Vec::new();
            for tx_hash in result.job_verification_tx_hashes.iter() {
                let key = Tx::construct_full_key(TxKind::ComputeVerification, tx_hash.clone());
                let tx = self.db.get::<Tx>(key).map_err(|e| {
                    error!("{}", e);
                    RPCError::InternalError
                })?;
                verification_resutls_tx.push(tx);
            }
            verification_resutls_tx
        };
        let verification_results: Vec<ComputeVerification> = {
            let mut verification_results = Vec::new();
            for tx in verificarion_results_tx.into_iter() {
                let result =
                    ComputeVerification::decode(&mut tx.body().as_slice()).map_err(|e| {
                        error!("{}", e);
                        RPCError::InternalError
                    })?;
                verification_results.push(result);
            }
            verification_results
        };
        let verification_results_bools: Vec<bool> =
            verification_results.into_iter().map(|x| x.verification_result).collect();

        let result =
            serde_json::to_value((verification_results_bools, score_entries)).map_err(|e| {
                error!("{}", e);
                RPCError::InternalError
            })?;
        Ok(result)
    }
}

pub struct SequencerNode {
    swarm: Swarm<MyBehaviour>,
    server: Arc<Server>,
    receiver: Receiver<(Vec<u8>, Topic)>,
}

impl SequencerNode {
    pub async fn init() -> Result<Self, Box<dyn Error>> {
        let swarm = build_node().await?;
        info!("PEER_ID: {:?}", swarm.local_peer_id());

        let config: Config = toml::from_str(include_str!("../config.toml"))?;
        let db = Db::new_secondary(
            "./local-storage",
            "./local-secondary-storage",
            &[&Tx::get_cf(), &ComputeResult::get_cf()],
        )?;
        let (sender, receiver) = mpsc::channel(100);
        let sequencer = Arc::new(Sequencer::new(sender.clone(), config.whitelist.users, db));
        let server = Server::builder("tcp://127.0.0.1:60000")?.service(sequencer).build().await?;

        Ok(Self { swarm, server, receiver })
    }

    pub async fn run(&mut self) -> Result<(), Box<dyn Error>> {
        // Listen on all interfaces and whatever port the OS assigns
        self.swarm.listen_on("/ip4/0.0.0.0/udp/8000/quic-v1".parse()?)?;
        self.swarm.listen_on("/ip4/0.0.0.0/tcp/8000".parse()?)?;
        self.server.start();

        // Kick it off
        loop {
            select! {
                sibling = self.receiver.recv() => {
                    if let Some((data, topic)) = sibling {
                        let topic_wrapper = gossipsub::IdentTopic::new(topic.clone());
                        info!("PUBLISH: {:?}", topic.clone());
                        if let Err(e) =
                           self.swarm.behaviour_mut().gossipsub.publish(topic_wrapper, data)
                        {
                           error!("Publish error: {e:?}");
                        }
                    }
                }
                event = self.swarm.select_next_some() => match event {
                    SwarmEvent::Behaviour(MyBehaviourEvent::Mdns(mdns::Event::Discovered(list))) => {
                        for (peer_id, _multiaddr) in list {
                            info!("mDNS discovered a new peer: {peer_id}");
                            self.swarm.behaviour_mut().gossipsub.add_explicit_peer(&peer_id);
                        }
                    },
                    SwarmEvent::Behaviour(MyBehaviourEvent::Mdns(mdns::Event::Expired(list))) => {
                        for (peer_id, _multiaddr) in list {
                            info!("mDNS discover peer has expired: {peer_id}");
                            self.swarm.behaviour_mut().gossipsub.remove_explicit_peer(&peer_id);
                        }
                    },
                    SwarmEvent::NewListenAddr { address, .. } => {
                        info!("Local node is listening on {address}");
                    },
                    e => info!("{:?}", e),
                }
            }
        }
    }
}<|MERGE_RESOLUTION|>--- conflicted
+++ resolved
@@ -5,22 +5,13 @@
 use openrank_common::{
     build_node,
     db::{Db, DbItem},
-<<<<<<< HEAD
-    result::ComputeResult,
+    result::{ComputeResult, GetResultsQuery},
     topics::Topic,
     tx_event::TxEvent,
     txs::{
         job::{ComputeCommitment, ComputeRequest, ComputeScores, ComputeVerification},
         trust::{ScoreEntry, SeedUpdate, TrustUpdate},
-        Address, Tx, TxHash, TxKind,
-=======
-    result::{GetResultsQuery, JobResult},
-    topics::Topic,
-    tx_event::TxEvent,
-    txs::{
-        Address, CreateCommitment, CreateScores, JobRunRequest, JobVerification, ScoreEntry,
-        SeedUpdate, TrustUpdate, Tx, TxKind,
->>>>>>> 2da85487
+        Address, Tx, TxKind,
     },
     MyBehaviour, MyBehaviourEvent,
 };
@@ -167,34 +158,16 @@
         Ok(tx_event_value)
     }
 
-<<<<<<< HEAD
-    async fn get_results(&self, job_tx_hash: Value) -> Result<Value, RPCError> {
-=======
     async fn get_results(&self, get_results_query: Value) -> Result<Value, RPCError> {
->>>>>>> 2da85487
         self.db.refresh().map_err(|e| {
             error!("{}", e);
             RPCError::InternalError
         })?;
-<<<<<<< HEAD
-        let tx_hash_str = job_tx_hash.as_str().ok_or(RPCError::ParseError(
-            "Failed to parse TX hash data as string".to_string(),
-        ))?;
-        let tx_hash_bytes = hex::decode(tx_hash_str).map_err(|e| {
-            error!("{}", e);
-            RPCError::ParseError("Failed to parse TX data".to_string())
-        })?;
-        let tx_hash = TxHash::from_bytes(tx_hash_bytes);
-
-        let key = ComputeResult::construct_full_key(tx_hash);
-        let result = self.db.get::<ComputeResult>(key).map_err(|e| {
-=======
         let query: GetResultsQuery = serde_json::from_value(get_results_query)
             .map_err(|e| RPCError::ParseError(e.to_string()))?;
 
-        let key = JobResult::construct_full_key(query.job_run_request_tx_hash);
-        let result = self.db.get::<JobResult>(key).map_err(|e| {
->>>>>>> 2da85487
+        let key = ComputeResult::construct_full_key(query.job_run_request_tx_hash);
+        let result = self.db.get::<ComputeResult>(key).map_err(|e| {
             error!("{}", e);
             RPCError::InternalError
         })?;
