--- conflicted
+++ resolved
@@ -60,11 +60,7 @@
                 Some(e.to_string()),
             )
         })?;
-<<<<<<< HEAD
-        if *tx.kind() != kind {
-=======
         if tx.body().prefix() != kind {
->>>>>>> 1d8ae0a8
             return Err(ErrorObjectOwned::owned(
                 INVALID_REQUEST_CODE,
                 "Invalid tx kind".to_string(),
