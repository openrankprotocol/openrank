use alloy_rlp::{encode, Decodable};
use getset::Getters;
use jsonrpsee::core::async_trait;
use jsonrpsee::proc_macros::rpc;
use jsonrpsee::types::error::{INVALID_REQUEST_CODE, PARSE_ERROR_CODE};
use jsonrpsee::types::{ErrorCode, ErrorObjectOwned};
use openrank_common::db::Db;
use openrank_common::result::GetResultsQuery;
use openrank_common::tx::consts;
use openrank_common::tx::{self, compute, trust::ScoreEntry, Address, Tx};
use openrank_common::{topics::Topic, tx_event::TxEvent};
use std::cmp::Ordering;
use std::sync::Arc;
use tokio::sync::mpsc::Sender;
use tokio::sync::Mutex;
use tracing::error;

#[rpc(server, namespace = "sequencer")]
pub trait Rpc {
    #[method(name = "trust_update")]
    async fn trust_update(&self, tx_str: String) -> Result<TxEvent, ErrorObjectOwned>;

    #[method(name = "seed_update")]
    async fn seed_update(&self, tx_str: String) -> Result<TxEvent, ErrorObjectOwned>;

    #[method(name = "compute_request")]
    async fn compute_request(&self, tx_str: String) -> Result<TxEvent, ErrorObjectOwned>;

    #[method(name = "get_results")]
    async fn get_results(
        &self, query: GetResultsQuery,
    ) -> Result<(Vec<bool>, Vec<ScoreEntry>), ErrorObjectOwned>;

    #[method(name = "get_compute_result")]
    async fn get_compute_result(
        &self, seq_number: u64,
    ) -> Result<compute::Result, ErrorObjectOwned>;

    #[method(name = "get_tx")]
    async fn get_tx(&self, kind: String, tx_hash: tx::TxHash) -> Result<Tx, ErrorObjectOwned>;

    #[method(name = "get_txs")]
    async fn get_txs(&self, keys: Vec<(String, tx::TxHash)>) -> Result<Vec<Tx>, ErrorObjectOwned>;
}

#[derive(Getters)]
#[getset(get = "pub")]
/// The Sequencer JsonRPC server. It contains the sender, the whitelisted users, and the database connection.
pub struct SequencerServer {
    sender: Sender<(Vec<u8>, Topic)>,
    whitelisted_users: Vec<Address>,
    db: Arc<Mutex<Db>>,
}

impl SequencerServer {
    pub fn new(
        sender: Sender<(Vec<u8>, Topic)>, whitelisted_users: Vec<Address>, db: Arc<Mutex<Db>>,
    ) -> Self {
        Self { sender, whitelisted_users, db }
    }

    pub fn decode_tx(
        &self, tx_str: String, kind: &str,
    ) -> Result<(Vec<u8>, tx::Body), ErrorObjectOwned> {
        let tx_bytes = hex::decode(tx_str).map_err(|e| {
            error!("{}", e);
            ErrorObjectOwned::owned(
                PARSE_ERROR_CODE,
                "Failed to parse TX data".to_string(),
                Some(e.to_string()),
            )
        })?;

        let tx = Tx::decode(&mut tx_bytes.as_slice()).map_err(|e| {
            ErrorObjectOwned::owned(
                PARSE_ERROR_CODE,
                "Failed to parse TX data".to_string(),
                Some(e.to_string()),
            )
        })?;
        if tx.body().prefix() != kind {
            return Err(ErrorObjectOwned::owned(
                INVALID_REQUEST_CODE,
                "Invalid tx kind".to_string(),
                None::<String>,
            ));
        }
        let address = tx.verify().map_err(|e| {
            ErrorObjectOwned::owned(
                INVALID_REQUEST_CODE,
                "Failed to verify TX Signature".to_string(),
                Some(e.to_string()),
            )
        })?;
        if !self.whitelisted_users.contains(&address) {
            return Err(ErrorObjectOwned::owned(
                INVALID_REQUEST_CODE,
                "Invalid TX signer".to_string(),
                None::<String>,
            ));
        }

        Ok((tx_bytes, tx.body().clone()))
    }
}

#[async_trait]
impl RpcServer for SequencerServer {
    /// Handles incoming `TrustUpdate` transactions from the network,
    /// and forward them to the network for processing.
    async fn trust_update(&self, tx_str: String) -> Result<TxEvent, ErrorObjectOwned> {
        let (tx_bytes, body) = self.decode_tx(tx_str, consts::TRUST_UPDATE)?;
        let trust_update = match body {
            tx::Body::TrustUpdate(trust_update) => Ok(trust_update),
            _ => Err(ErrorObjectOwned::from(ErrorCode::InternalError)),
        }?;

        // Build Tx Event
        // TODO: Replace with DA call
        let tx_event = TxEvent::default_with_data(tx_bytes);
        let channel_message = (
            encode(tx_event.clone()),
            Topic::NamespaceTrustUpdate(trust_update.trust_id().clone()),
        );
        self.sender.send(channel_message).await.map_err(|e| {
            error!("{}", e);
            ErrorObjectOwned::from(ErrorCode::InternalError)
        })?;
        Ok(tx_event)
    }

    /// Handles incoming `SeedUpdate` transactions from the network,
    /// and forward them to the network node for processing.
    async fn seed_update(&self, tx_str: String) -> Result<TxEvent, ErrorObjectOwned> {
        let (tx_bytes, body) = self.decode_tx(tx_str, consts::SEED_UPDATE)?;
        let seed_update = match body {
            tx::Body::SeedUpdate(seed_update) => Ok(seed_update),
            _ => Err(ErrorObjectOwned::from(ErrorCode::InternalError)),
        }?;

        // Build Tx Event
        // TODO: Replace with DA call
        let tx_event = TxEvent::default_with_data(tx_bytes);
        let channel_message = (
            encode(tx_event.clone()),
            Topic::NamespaceSeedUpdate(seed_update.seed_id().clone()),
        );
        self.sender.send(channel_message).await.map_err(|e| {
            error!("{}", e);
            ErrorObjectOwned::from(ErrorCode::InternalError)
        })?;
        Ok(tx_event)
    }

    /// Handles incoming `ComputeRequest` transactions from the network,
    /// and forward them to the network node for processing
    async fn compute_request(&self, tx_str: String) -> Result<TxEvent, ErrorObjectOwned> {
        let (tx_bytes, body) = self.decode_tx(tx_str, consts::COMPUTE_REQUEST)?;
        let compute_request = match body {
            tx::Body::ComputeRequest(compute_request) => Ok(compute_request),
            _ => Err(ErrorObjectOwned::from(ErrorCode::InternalError)),
        }?;

        // Build Tx Event
        // TODO: Replace with DA call
        let tx_event = TxEvent::default_with_data(tx_bytes);
        let channel_message = (
            encode(tx_event.clone()),
            Topic::DomainRequest(*compute_request.domain_id()),
        );
        self.sender.send(channel_message).await.map_err(|e| {
            error!("{}", e);
            ErrorObjectOwned::from(ErrorCode::InternalError)
        })?;
        Ok(tx_event)
    }

    /// Gets the results(EigenTrust scores) of the `ComputeRequest` with the ComputeRequest TX hash,
    /// along with start and size parameters.
    async fn get_results(
        &self, query: GetResultsQuery,
    ) -> Result<(Vec<bool>, Vec<ScoreEntry>), ErrorObjectOwned> {
        let db_handler = self.db.clone();
        db_handler.lock().await.refresh().map_err(|e| {
            error!("{}", e);
            ErrorObjectOwned::from(ErrorCode::InternalError)
        })?;

<<<<<<< HEAD
        let result_reference = db_handler
            .lock()
            .await
            .get::<compute::ResultReference>(query.request_tx_hash.to_bytes())
=======
        let result_reference = self
            .db
            .get::<compute::ResultReference>(query.request_tx_hash().to_bytes())
>>>>>>> e264ca7b
            .map_err(|e| {
                error!("{}", e);
                ErrorObjectOwned::from(ErrorCode::InternalError)
            })?;

<<<<<<< HEAD
        let key = compute::Result::construct_full_key(result_reference.seq_number);
        let result = db_handler.lock().await.get::<compute::Result>(key).map_err(|e| {
=======
        let key = compute::Result::construct_full_key(*result_reference.seq_number());
        let result = self.db.get::<compute::Result>(key).map_err(|e| {
>>>>>>> e264ca7b
            error!("{}", e);
            ErrorObjectOwned::from(ErrorCode::InternalError)
        })?;
        let key = Tx::construct_full_key(
            consts::COMPUTE_COMMITMENT,
            result.compute_commitment_tx_hash().clone(),
        );
        let tx = db_handler.lock().await.get::<Tx>(key).map_err(|e| {
            error!("{}", e);
            ErrorObjectOwned::from(ErrorCode::InternalError)
        })?;
        let commitment = match tx.body().clone() {
            tx::Body::ComputeCommitment(commitment) => Ok(commitment),
            _ => Err(ErrorObjectOwned::from(ErrorCode::InternalError)),
        }?;
        let create_scores_tx: Vec<Tx> = {
            let mut create_scores_tx = Vec::new();
<<<<<<< HEAD
            for tx_hash in commitment.scores_tx_hashes.into_iter() {
                let key = Tx::construct_full_key(consts::COMPUTE_SCORES, tx_hash);
                let tx = db_handler.lock().await.get::<Tx>(key).map_err(|e| {
=======
            for tx_hash in commitment.scores_tx_hashes().iter() {
                let key = Tx::construct_full_key(consts::COMPUTE_SCORES, tx_hash.clone());
                let tx = self.db.get::<Tx>(key).map_err(|e| {
>>>>>>> e264ca7b
                    error!("{}", e);
                    ErrorObjectOwned::from(ErrorCode::InternalError)
                })?;
                create_scores_tx.push(tx);
            }
            create_scores_tx
        };
        let create_scores: Vec<compute::Scores> = {
            let mut create_scores = Vec::new();
            for tx in create_scores_tx.into_iter() {
                let scores = match tx.body().clone() {
                    tx::Body::ComputeScores(scores) => Ok(scores),
                    _ => Err(ErrorObjectOwned::from(ErrorCode::InternalError)),
                }?;
                create_scores.push(scores);
            }
            create_scores
        };
        let mut score_entries: Vec<ScoreEntry> =
            create_scores.into_iter().flat_map(|x| x.entries().clone()).collect();
        score_entries.sort_by(|a, b| match a.value().partial_cmp(b.value()) {
            Some(ordering) => ordering,
            None => {
                if a.value().is_nan() && b.value().is_nan() {
                    Ordering::Equal
                } else if a.value().is_nan() {
                    Ordering::Greater
                } else {
                    Ordering::Less
                }
            },
        });
        score_entries.reverse();
        let score_entries: Vec<ScoreEntry> = score_entries
            .split_at(*query.start() as usize)
            .1
            .iter()
            .take(*query.size() as usize)
            .cloned()
            .collect();

        let verificarion_results_tx: Vec<Tx> = {
            let mut verification_resutls_tx = Vec::new();
            for tx_hash in result.compute_verification_tx_hashes().iter() {
                let key = Tx::construct_full_key(consts::COMPUTE_VERIFICATION, tx_hash.clone());
                let tx = db_handler.lock().await.get::<Tx>(key).map_err(|e| {
                    error!("{}", e);
                    ErrorObjectOwned::from(ErrorCode::InternalError)
                })?;
                verification_resutls_tx.push(tx);
            }
            verification_resutls_tx
        };
        let verification_results: Vec<compute::Verification> = {
            let mut verification_results = Vec::new();
            for tx in verificarion_results_tx.into_iter() {
                let result = match tx.body().clone() {
                    tx::Body::ComputeVerification(result) => Ok(result),
                    _ => Err(ErrorObjectOwned::from(ErrorCode::InternalError)),
                }?;
                verification_results.push(result);
            }
            verification_results
        };
        let verification_results_bools: Vec<bool> =
            verification_results.into_iter().map(|x| *x.verification_result()).collect();

        Ok((verification_results_bools, score_entries))
    }

    /// Fetch the ComputeResult TX by its sequence number
    async fn get_compute_result(
        &self, seq_number: u64,
    ) -> Result<compute::Result, ErrorObjectOwned> {
        let db_handler = self.db.clone();
        db_handler.lock().await.refresh().map_err(|e| {
            error!("{}", e);
            ErrorObjectOwned::from(ErrorCode::InternalError)
        })?;

        let key = compute::Result::construct_full_key(seq_number);
        let result = db_handler.lock().await.get::<compute::Result>(key).map_err(|e| {
            error!("{}", e);
            ErrorObjectOwned::from(ErrorCode::InternalError)
        })?;

        Ok(result)
    }

    /// Fetch the TX given its `kind` and `tx_hash`
    async fn get_tx(&self, kind: String, tx_hash: tx::TxHash) -> Result<Tx, ErrorObjectOwned> {
        let db_handler = self.db.clone();
        db_handler.lock().await.refresh().map_err(|e| {
            error!("{}", e);
            ErrorObjectOwned::from(ErrorCode::InternalError)
        })?;

        let key = Tx::construct_full_key(&kind, tx_hash);
        let tx = db_handler.lock().await.get::<Tx>(key).map_err(|e| {
            error!("{}", e);
            ErrorObjectOwned::from(ErrorCode::InternalError)
        })?;

        Ok(tx)
    }

    /// Fetch multiple TXs given an array of `keys`.
    async fn get_txs(&self, keys: Vec<(String, tx::TxHash)>) -> Result<Vec<Tx>, ErrorObjectOwned> {
        let db_handler = self.db.clone();
        db_handler.lock().await.refresh().map_err(|e| {
            error!("{}", e);
            ErrorObjectOwned::from(ErrorCode::InternalError)
        })?;

        let mut key_bytes = Vec::new();
        for (kind, tx_hash) in keys {
            let full_key = Tx::construct_full_key(&kind, tx_hash);
            key_bytes.push(full_key);
        }
        let txs = db_handler.lock().await.get_multi::<Tx>(key_bytes).map_err(|e| {
            error!("{}", e);
            ErrorObjectOwned::from(ErrorCode::InternalError)
        })?;

        Ok(txs)
    }
}<|MERGE_RESOLUTION|>--- conflicted
+++ resolved
@@ -186,28 +186,17 @@
             ErrorObjectOwned::from(ErrorCode::InternalError)
         })?;
 
-<<<<<<< HEAD
         let result_reference = db_handler
             .lock()
             .await
-            .get::<compute::ResultReference>(query.request_tx_hash.to_bytes())
-=======
-        let result_reference = self
-            .db
             .get::<compute::ResultReference>(query.request_tx_hash().to_bytes())
->>>>>>> e264ca7b
             .map_err(|e| {
                 error!("{}", e);
                 ErrorObjectOwned::from(ErrorCode::InternalError)
             })?;
 
-<<<<<<< HEAD
-        let key = compute::Result::construct_full_key(result_reference.seq_number);
+        let key = compute::Result::construct_full_key(*result_reference.seq_number());
         let result = db_handler.lock().await.get::<compute::Result>(key).map_err(|e| {
-=======
-        let key = compute::Result::construct_full_key(*result_reference.seq_number());
-        let result = self.db.get::<compute::Result>(key).map_err(|e| {
->>>>>>> e264ca7b
             error!("{}", e);
             ErrorObjectOwned::from(ErrorCode::InternalError)
         })?;
@@ -225,15 +214,9 @@
         }?;
         let create_scores_tx: Vec<Tx> = {
             let mut create_scores_tx = Vec::new();
-<<<<<<< HEAD
-            for tx_hash in commitment.scores_tx_hashes.into_iter() {
-                let key = Tx::construct_full_key(consts::COMPUTE_SCORES, tx_hash);
-                let tx = db_handler.lock().await.get::<Tx>(key).map_err(|e| {
-=======
             for tx_hash in commitment.scores_tx_hashes().iter() {
                 let key = Tx::construct_full_key(consts::COMPUTE_SCORES, tx_hash.clone());
-                let tx = self.db.get::<Tx>(key).map_err(|e| {
->>>>>>> e264ca7b
+                let tx = db_handler.lock().await.get::<Tx>(key).map_err(|e| {
                     error!("{}", e);
                     ErrorObjectOwned::from(ErrorCode::InternalError)
                 })?;
