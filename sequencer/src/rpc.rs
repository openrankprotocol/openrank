--- conflicted
+++ resolved
@@ -5,17 +5,8 @@
 use jsonrpsee::types::{ErrorCode, ErrorObjectOwned};
 use openrank_common::db::Db;
 use openrank_common::result::GetResultsQuery;
-<<<<<<< HEAD
-use openrank_common::txs::{
-    self, compute,
-    trust::{ScoreEntry, SeedUpdate, TrustUpdate},
-    Address, Tx,
-};
-use openrank_common::txs::{Kind, TxHash};
-=======
 use openrank_common::tx::consts;
 use openrank_common::tx::{self, compute, trust::ScoreEntry, Address, Tx};
->>>>>>> 1d8ae0a8
 use openrank_common::{topics::Topic, tx_event::TxEvent};
 use std::cmp::Ordering;
 use tokio::sync::mpsc::Sender;
@@ -39,14 +30,14 @@
 
     #[method(name = "get_compute_result")]
     async fn get_compute_result(
-        &self, tx_hash: TxHash,
+        &self, seq_number: u64,
     ) -> Result<compute::Result, ErrorObjectOwned>;
 
     #[method(name = "get_tx")]
-    async fn get_tx(&self, kind: Kind, tx_hash: TxHash) -> Result<Tx, ErrorObjectOwned>;
+    async fn get_tx(&self, kind: String, tx_hash: tx::TxHash) -> Result<Tx, ErrorObjectOwned>;
 
     #[method(name = "get_txs")]
-    async fn get_txs(&self, keys: Vec<(Kind, TxHash)>) -> Result<Vec<Tx>, ErrorObjectOwned>;
+    async fn get_txs(&self, keys: Vec<(String, tx::TxHash)>) -> Result<Vec<Tx>, ErrorObjectOwned>;
 }
 
 /// The Sequencer JsonRPC server. It contains the sender, the whitelisted users, and the database connection.
@@ -281,14 +272,14 @@
 
     /// Fetch the ComputeResult TX by its sequence number
     async fn get_compute_result(
-        &self, tx_hash: TxHash,
+        &self, seq_number: u64,
     ) -> Result<compute::Result, ErrorObjectOwned> {
         self.db.refresh().map_err(|e| {
             error!("{}", e);
             ErrorObjectOwned::from(ErrorCode::InternalError)
         })?;
 
-        let key = compute::Result::construct_full_key(tx_hash);
+        let key = compute::Result::construct_full_key(seq_number);
         let result = self.db.get::<compute::Result>(key).map_err(|e| {
             error!("{}", e);
             ErrorObjectOwned::from(ErrorCode::InternalError)
@@ -298,14 +289,14 @@
     }
 
     /// Fetch the TX given its `kind` and `tx_hash`
-    async fn get_tx(&self, kind: txs::Kind, tx_hash: TxHash) -> Result<Tx, ErrorObjectOwned> {
+    async fn get_tx(&self, kind: String, tx_hash: tx::TxHash) -> Result<Tx, ErrorObjectOwned> {
         self.db.refresh().map_err(|e| {
             error!("{}", e);
             ErrorObjectOwned::from(ErrorCode::InternalError)
         })?;
 
         println!("{:?} {:?}", kind, tx_hash);
-        let key = Tx::construct_full_key(kind, tx_hash);
+        let key = Tx::construct_full_key(&kind, tx_hash);
         let tx = self.db.get::<Tx>(key).map_err(|e| {
             error!("{}", e);
             ErrorObjectOwned::from(ErrorCode::InternalError)
@@ -315,7 +306,7 @@
     }
 
     /// Fetch multiple TXs given an array of `keys`.
-    async fn get_txs(&self, keys: Vec<(Kind, TxHash)>) -> Result<Vec<Tx>, ErrorObjectOwned> {
+    async fn get_txs(&self, keys: Vec<(String, tx::TxHash)>) -> Result<Vec<Tx>, ErrorObjectOwned> {
         self.db.refresh().map_err(|e| {
             error!("{}", e);
             ErrorObjectOwned::from(ErrorCode::InternalError)
@@ -323,7 +314,7 @@
 
         let mut key_bytes = Vec::new();
         for (kind, tx_hash) in keys {
-            let full_key = Tx::construct_full_key(kind, tx_hash);
+            let full_key = Tx::construct_full_key(&kind, tx_hash);
             key_bytes.push(full_key);
         }
         let txs = self.db.get_multi::<Tx>(key_bytes).map_err(|e| {
