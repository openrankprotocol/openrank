[workspace]
resolver = "2"
members = [
    "sequencer",
    "block-builder",
    "common",
    "computer",
    "da",
    "openrank-sdk",
    "verifier",
<<<<<<< HEAD
    "relayer"
=======
    "smart-contract-client",
>>>>>>> 80eff892
]

[workspace.package]
version = "0.0.1"
authors = [
    "Eugene Kim <ek@karma3labs.com>",
    "Filip Lazović <filip@karma3labs.com>",
]
edition = "2021"
license = "MIT"

[workspace.dependencies]
libp2p = "0.53.2"
futures = "0.3.30"
tokio = { version = "1.38", default-features = false }
tracing = "0.1.37"
tracing-subscriber = "0.3"
hex = "0.4.3"
rand = "0.8.5"
alloy-rlp = "0.3.5"
alloy-rlp-derive = "0.3.5"
dotenv = "0.15.0"
serde = "1.0"
serde_json = "1.0"
toml = "0.8"
rocksdb = "0.22.0"
sha3 = "0.10.8"
karyon_jsonrpc = "0.1.5"
k256 = "0.13.3"
directories = "5.0.1"
thiserror = "1.0.63"
clap = "4.5.9"<|MERGE_RESOLUTION|>--- conflicted
+++ resolved
@@ -8,11 +8,7 @@
     "da",
     "openrank-sdk",
     "verifier",
-<<<<<<< HEAD
     "relayer"
-=======
-    "smart-contract-client",
->>>>>>> 80eff892
 ]
 
 [workspace.package]
