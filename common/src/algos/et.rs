--- conflicted
+++ resolved
@@ -19,20 +19,12 @@
 ///
 /// * `lt` - A mutable reference to the local trust matrix.
 fn pre_process(lt: &mut HashMap<(u32, u32), f32>) {
-<<<<<<< HEAD
 	// Set the trust value to 0 for all self-trust entries in the local trust matrix.
 	for ((from, to), value) in lt {
 		if *from == *to {
 			*value = 0.;
 		}
 	}
-=======
-    for ((from, to), value) in lt {
-        if from == to {
-            *value = 0.;
-        }
-    }
->>>>>>> 5b24ff99
 }
 
 /// Normalises the local trust matrix by dividing each element by the sum of its row.
@@ -41,7 +33,6 @@
 ///
 /// * `lt` - A mutable reference to the local trust matrix.
 fn normalise_lt(lt: &mut HashMap<(u32, u32), f32>) -> Result<(), AlgoError> {
-<<<<<<< HEAD
 	// Calculate the sum of each row in the local trust matrix.
 	let mut sum_map: HashMap<u32, f32> = HashMap::new();
 	for ((from, _), value) in lt.iter() {
@@ -58,22 +49,6 @@
 		*value /= sum;
 	}
 	Ok(())
-=======
-    let mut sum_map: HashMap<u32, f32> = HashMap::new();
-    for ((from, _), value) in lt.iter() {
-        let val = sum_map.get(from).unwrap_or(&0.0);
-        sum_map.insert(*from, val + value);
-    }
-
-    for ((from, _), value) in lt {
-        let sum = sum_map.get(&from).ok_or(AlgoError::ZeroSum)?;
-        if *sum == 0.0 {
-            return Err(AlgoError::ZeroSum);
-        }
-        *value /= sum;
-    }
-    Ok(())
->>>>>>> 5b24ff99
 }
 
 /// Normalises the seed trust values by dividing each value by the sum of all seed trust values.
@@ -82,7 +57,6 @@
 ///
 /// * `seed` - A mutable reference to the HashMap containing the seed trust values.
 fn normalise_seed(seed: &mut HashMap<u32, f32>) -> Result<(), AlgoError> {
-<<<<<<< HEAD
 	// Calculate the sum of all seed trust values.
 	let sum: f32 = seed.iter().map(|(_, v)| v).sum();
 
@@ -94,16 +68,6 @@
 		*value /= sum;
 	}
 	Ok(())
-=======
-    let sum: f32 = seed.iter().map(|(_, v)| v).sum();
-    if sum == 0.0 {
-        return Err(AlgoError::ZeroSum);
-    }
-    for (_, value) in seed {
-        *value /= sum;
-    }
-    Ok(())
->>>>>>> 5b24ff99
 }
 
 /// Run the positive run EigenTrust algorithm on the given local trust matrix and seed trust values.
@@ -125,7 +89,6 @@
     normalise_lt(&mut lt)?;
     normalise_seed(&mut seed)?;
 
-<<<<<<< HEAD
 	// Initialize the scores of each node to the seed trust values.
 	let mut scores = seed.clone();
 	// Iterate until convergence.
@@ -157,31 +120,6 @@
 
 	// Convert the scores to a vector of tuples and return it.
 	Ok(scores.into_iter().collect())
-=======
-    let mut scores = seed.clone();
-    loop {
-        let mut next_scores: HashMap<u32, f32> = HashMap::new();
-        for ((from, to), value) in &lt {
-            let origin_score = scores.get(from).unwrap_or(&0.0);
-            let score = *value * origin_score;
-            let to_score = next_scores.get(to).unwrap_or(&0.0);
-            let final_to_score = to_score + score;
-            next_scores.insert(*to, final_to_score);
-        }
-        for (i, v) in &mut next_scores {
-            let pre_trust = seed.get(&i).unwrap_or(&0.0);
-            let weighted_to_score = PRE_TRUST_WEIGHT * pre_trust + (*v * (1. - PRE_TRUST_WEIGHT));
-            *v = weighted_to_score;
-        }
-        normalise_seed(&mut next_scores)?;
-        if is_converged(&scores, &next_scores) {
-            break;
-        }
-        scores = next_scores;
-    }
-
-    Ok(scores.into_iter().collect())
->>>>>>> 5b24ff99
 }
 
 /// Checks if the scores have converged.
@@ -195,7 +133,6 @@
 ///
 /// `true` if the scores have converged and `false` otherwise.
 pub fn is_converged(scores: &HashMap<u32, f32>, next_scores: &HashMap<u32, f32>) -> bool {
-<<<<<<< HEAD
 	// Initialize a boolean flag to track if the scores have converged.
 	let mut is_converged = true;
 	// Initialize a counter to track the number of scores that have not converged.
@@ -214,15 +151,6 @@
 	}
 	// Return the convergence flag.
 	is_converged
-=======
-    let mut is_converged = true;
-    for (i, v) in scores {
-        let next_score = next_scores.get(i).unwrap_or(&0.0);
-        let curr_converged = (next_score - v).abs() < DELTA;
-        is_converged &= curr_converged;
-    }
-    is_converged
->>>>>>> 5b24ff99
 }
 
 /// Checks if the scores have converged after a single iteration of the algorithm.
@@ -239,7 +167,6 @@
 pub fn convergence_check(
     mut lt: HashMap<(u32, u32), f32>, seed: &HashMap<u32, f32>, scores: &HashMap<u32, f32>,
 ) -> Result<bool, AlgoError> {
-<<<<<<< HEAD
 	// Normalize the local trust matrix
 	normalise_lt(&mut lt)?;
 	// Calculate the next scores of each node
@@ -263,23 +190,4 @@
 
 	// Check if the scores have converged
 	Ok(is_converged(scores, &next_scores))
-=======
-    normalise_lt(&mut lt)?;
-    let mut next_scores = HashMap::new();
-    for ((from, to), value) in &lt {
-        let origin_score = scores.get(from).unwrap_or(&0.0);
-        let score = *value * origin_score;
-        let to_score = next_scores.get(to).unwrap_or(&0.0);
-        let final_to_score = to_score + score;
-        next_scores.insert(*to, final_to_score);
-    }
-    for (i, v) in &mut next_scores {
-        let pre_trust = seed.get(&i).unwrap_or(&0.0);
-        let weighted_to_score = PRE_TRUST_WEIGHT * pre_trust + (*v * (1. - PRE_TRUST_WEIGHT));
-        *v = weighted_to_score;
-    }
-    normalise_seed(&mut next_scores)?;
-
-    Ok(is_converged(scores, &next_scores))
->>>>>>> 5b24ff99
 }