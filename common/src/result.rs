--- conflicted
+++ resolved
@@ -2,9 +2,6 @@
 use alloy_rlp_derive::{RlpDecodable, RlpEncodable};
 use serde::{Deserialize, Serialize};
 
-<<<<<<< HEAD
-/// Combination of several tx hashes representing the result of a job run by `Computer`.
-=======
 #[derive(Debug, Clone, Serialize, Deserialize)]
 pub struct GetResultsQuery {
     pub job_run_request_tx_hash: TxHash,
@@ -18,7 +15,7 @@
     }
 }
 
->>>>>>> 2da85487
+/// Combination of several tx hashes representing the result of a job run by `Computer`.
 #[derive(Debug, Clone, RlpEncodable, RlpDecodable, Serialize, Deserialize)]
 pub struct JobResult {
     /// Hash of the create commitment transaction.
