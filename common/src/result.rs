use crate::txs::TxHash;
use serde::{Deserialize, Serialize};

#[derive(Debug, Clone, Serialize, Deserialize)]
pub struct GetResultsQuery {
    pub compute_request_tx_hash: TxHash,
    pub start: u32,
    pub size: u32,
}

impl GetResultsQuery {
<<<<<<< HEAD
    pub fn new(job_run_request_tx_hash: TxHash, start: u32, size: u32) -> Self {
        Self { job_run_request_tx_hash, start, size }
    }
}

/// Combination of several tx hashes representing the result of a job run by `Computer`.
#[derive(Debug, Clone, RlpEncodable, RlpDecodable, Serialize, Deserialize)]
#[rlp(trailing)]
pub struct JobResult {
    /// Hash of the create commitment transaction.
    pub create_commitment_tx_hash: TxHash,
    /// Hashes of the job verification transactions.
    pub job_verification_tx_hashes: Vec<TxHash>,
    /// Hash of the original job run request transaction.
    pub job_run_request_tx_hash: TxHash,
    /// Sequence number assigned by the block builder.
    pub seq_number: Option<u64>,
}

impl JobResult {
    pub fn new(
        create_commitment_tx_hash: TxHash, job_verification_tx_hashes: Vec<TxHash>,
        job_run_request_tx_hash: TxHash,
    ) -> Self {
        Self {
            create_commitment_tx_hash,
            job_verification_tx_hashes,
            job_run_request_tx_hash,
            seq_number: None,
        }
    }

    /// Constructs the full key for the given tx hash.
    pub fn construct_full_key(seq_number: u64) -> Vec<u8> {
        let mut prefix = "result".to_string().as_bytes().to_vec();
        prefix.extend(seq_number.to_be_bytes());
        prefix
    }

    /// Set sequence number
    pub fn set_seq_number(&mut self, seq_number: u64) {
        self.seq_number = Some(seq_number);
    }
}

impl DbItem for JobResult {
    fn get_key(&self) -> Vec<u8> {
        self.seq_number.unwrap().to_be_bytes().to_vec()
    }

    fn get_cf() -> String {
        "metadata".to_string()
    }

    fn get_prefix(&self) -> String {
        "result".to_string()
=======
    pub fn new(compute_request_tx_hash: TxHash, start: u32, size: u32) -> Self {
        Self { compute_request_tx_hash, start, size }
>>>>>>> 7d021723
    }
}

/// Object connecting the sequence number with the original compute request
#[derive(Debug, Clone, RlpEncodable, RlpDecodable, Serialize, Deserialize)]
pub struct JobResultReference {
    /// Hash of the original job run request transaction.
    pub job_run_request_tx_hash: TxHash,
    /// Sequence number assigned by the block builder.
    pub seq_number: u64,
}

impl JobResultReference {
    pub fn new(job_run_request_tx_hash: TxHash, seq_number: u64) -> Self {
        Self { job_run_request_tx_hash, seq_number }
    }
}

impl DbItem for JobResultReference {
    fn get_key(&self) -> Vec<u8> {
        self.job_run_request_tx_hash.0.to_vec()
    }

    fn get_prefix(&self) -> String {
        String::new()
    }

    fn get_cf() -> String {
        "result_reference".to_string()
    }
}<|MERGE_RESOLUTION|>--- conflicted
+++ resolved
@@ -9,95 +9,7 @@
 }
 
 impl GetResultsQuery {
-<<<<<<< HEAD
-    pub fn new(job_run_request_tx_hash: TxHash, start: u32, size: u32) -> Self {
-        Self { job_run_request_tx_hash, start, size }
-    }
-}
-
-/// Combination of several tx hashes representing the result of a job run by `Computer`.
-#[derive(Debug, Clone, RlpEncodable, RlpDecodable, Serialize, Deserialize)]
-#[rlp(trailing)]
-pub struct JobResult {
-    /// Hash of the create commitment transaction.
-    pub create_commitment_tx_hash: TxHash,
-    /// Hashes of the job verification transactions.
-    pub job_verification_tx_hashes: Vec<TxHash>,
-    /// Hash of the original job run request transaction.
-    pub job_run_request_tx_hash: TxHash,
-    /// Sequence number assigned by the block builder.
-    pub seq_number: Option<u64>,
-}
-
-impl JobResult {
-    pub fn new(
-        create_commitment_tx_hash: TxHash, job_verification_tx_hashes: Vec<TxHash>,
-        job_run_request_tx_hash: TxHash,
-    ) -> Self {
-        Self {
-            create_commitment_tx_hash,
-            job_verification_tx_hashes,
-            job_run_request_tx_hash,
-            seq_number: None,
-        }
-    }
-
-    /// Constructs the full key for the given tx hash.
-    pub fn construct_full_key(seq_number: u64) -> Vec<u8> {
-        let mut prefix = "result".to_string().as_bytes().to_vec();
-        prefix.extend(seq_number.to_be_bytes());
-        prefix
-    }
-
-    /// Set sequence number
-    pub fn set_seq_number(&mut self, seq_number: u64) {
-        self.seq_number = Some(seq_number);
-    }
-}
-
-impl DbItem for JobResult {
-    fn get_key(&self) -> Vec<u8> {
-        self.seq_number.unwrap().to_be_bytes().to_vec()
-    }
-
-    fn get_cf() -> String {
-        "metadata".to_string()
-    }
-
-    fn get_prefix(&self) -> String {
-        "result".to_string()
-=======
     pub fn new(compute_request_tx_hash: TxHash, start: u32, size: u32) -> Self {
         Self { compute_request_tx_hash, start, size }
->>>>>>> 7d021723
-    }
-}
-
-/// Object connecting the sequence number with the original compute request
-#[derive(Debug, Clone, RlpEncodable, RlpDecodable, Serialize, Deserialize)]
-pub struct JobResultReference {
-    /// Hash of the original job run request transaction.
-    pub job_run_request_tx_hash: TxHash,
-    /// Sequence number assigned by the block builder.
-    pub seq_number: u64,
-}
-
-impl JobResultReference {
-    pub fn new(job_run_request_tx_hash: TxHash, seq_number: u64) -> Self {
-        Self { job_run_request_tx_hash, seq_number }
-    }
-}
-
-impl DbItem for JobResultReference {
-    fn get_key(&self) -> Vec<u8> {
-        self.job_run_request_tx_hash.0.to_vec()
-    }
-
-    fn get_prefix(&self) -> String {
-        String::new()
-    }
-
-    fn get_cf() -> String {
-        "result_reference".to_string()
     }
 }