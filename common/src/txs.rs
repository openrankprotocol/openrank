use crate::merkle::hash_leaf;
use crate::topics::DomainHash;
use crate::{db::DbItem, merkle::Hash};
use alloy_rlp::{encode, BufMut, Decodable, Encodable, Error as RlpError, Result as RlpResult};
use alloy_rlp_derive::{RlpDecodable, RlpEncodable};
use hex::FromHex;
use k256::ecdsa::signature::hazmat::PrehashVerifier;
use k256::ecdsa::{
    Error as EcdsaError, RecoveryId, Signature as EcdsaSignature, SigningKey, VerifyingKey,
};
use serde::{Deserialize, Serialize};
use sha3::{Digest, Keccak256};
use std::fmt::Display;
use std::io::Read;

#[derive(Debug, Copy, Clone, PartialEq, Eq, Serialize, Deserialize)]
#[repr(u8)]
pub enum TxKind {
    TrustUpdate,
    SeedUpdate,
    JobRunRequest,
    JobRunAssignment,
    CreateScores,
    CreateCommitment,
    JobVerification,
    ProposedBlock,
    FinalisedBlock,
}

impl Encodable for TxKind {
    fn encode(&self, out: &mut dyn BufMut) {
        out.put_u8(*self as u8);
    }
}

impl Decodable for TxKind {
    fn decode(buf: &mut &[u8]) -> RlpResult<Self> {
        let mut bytes = [0; 1];
        let size = buf.read(&mut bytes).map_err(|_| RlpError::Custom("Failed to read bytes"))?;
        if size != 1 {
            return RlpResult::Err(RlpError::UnexpectedLength);
        }

        Ok(TxKind::from_byte(bytes[0]))
    }
}

impl TxKind {
    pub fn from_byte(byte: u8) -> Self {
        match byte {
            0 => Self::TrustUpdate,
            1 => Self::SeedUpdate,
            2 => Self::JobRunRequest,
            3 => Self::JobRunAssignment,
            4 => Self::CreateScores,
            5 => Self::CreateCommitment,
            6 => Self::JobVerification,
            7 => Self::ProposedBlock,
            8 => Self::FinalisedBlock,
            _ => panic!("Invalid message type"),
        }
    }
}

impl Into<String> for TxKind {
    fn into(self) -> String {
        match self {
            Self::TrustUpdate => "trust_update".to_string(),
            Self::SeedUpdate => "seed_update".to_string(),
            Self::JobRunRequest => "job_run_request".to_string(),
            Self::JobRunAssignment => "job_run_assignment".to_string(),
            Self::CreateScores => "create_scores".to_string(),
            Self::CreateCommitment => "create_commitment".to_string(),
            Self::JobVerification => "job_verification".to_string(),
            Self::ProposedBlock => "proposed_block".to_string(),
            Self::FinalisedBlock => "finalised_block".to_string(),
        }
    }
}

#[derive(Debug, Clone, PartialEq, Eq, RlpEncodable, RlpDecodable, Serialize, Deserialize)]
#[rlp(trailing)]
pub struct Tx {
<<<<<<< HEAD
    nonce: u64,
    from: Address,
    // Use 0x0 for transactions intended to be processed by the network
    to: Address,
    kind: TxKind,
    body: Vec<u8>,
    signature: Signature,
}

impl Tx {
    pub fn default_with(kind: TxKind, body: Vec<u8>) -> Self {
        Self {
            nonce: 0,
            from: Address::default(),
            to: Address::default(),
            kind,
            body,
            signature: Signature::default(),
        }
    }

    pub fn kind(&self) -> TxKind {
        self.kind
    }

    pub fn body(&self) -> Vec<u8> {
        self.body.clone()
    }

    pub fn hash(&self) -> TxHash {
        let mut hasher = Keccak256::new();
        hasher.update(&self.nonce.to_be_bytes());
        hasher.update(encode(&self.from));
        hasher.update(encode(&self.to));
        hasher.update(encode(self.kind));
        hasher.update(&self.body);
        let result = hasher.finalize();
        let bytes = result.to_vec();

        let mut tx_bytes = [0; 32];
        tx_bytes.copy_from_slice(&bytes);
        TxHash(tx_bytes)
    }

    pub fn construct_full_key(kind: TxKind, tx_hash: TxHash) -> Vec<u8> {
        let kind_string: String = kind.into();
        let mut prefix = kind_string.as_bytes().to_vec();
        prefix.extend(tx_hash.0);
        prefix
    }

    pub fn sign(&mut self, sk: &SigningKey) -> Result<(), EcdsaError> {
        let (sig, rec) = sk.sign_prehash_recoverable(self.hash().as_bytes())?;
        let s: [u8; 32] = sig.s().to_bytes().into();
        let r: [u8; 32] = sig.r().to_bytes().into();
        self.signature = Signature::new(s, r, rec.to_byte());
        Ok(())
    }

    pub fn verify_against(&self, address: Address) -> Result<(), EcdsaError> {
        let mut bytes = Vec::new();
        bytes.extend(self.signature.r);
        bytes.extend(self.signature.s);
        let message = self.hash().to_bytes();

        let sig = EcdsaSignature::try_from(bytes.as_slice())?;
        let rec_id = RecoveryId::from_byte(self.signature.r_id).ok_or(EcdsaError::new())?;
        let verifying_key = VerifyingKey::recover_from_prehash(&message, &sig, rec_id)?;
        let vk_bytes = verifying_key.to_sec1_bytes();

        let hash = hash_leaf::<Keccak256>(vk_bytes.as_ref().to_vec());
        let mut address_bytes = [0u8; 20];
        address_bytes.copy_from_slice(&hash.0[..20]);

        if Address(address_bytes) != address {
            return Err(EcdsaError::new());
        }

        verifying_key.verify_prehash(&message, &sig)
    }

    pub fn verify(&self) -> Result<Address, EcdsaError> {
        let mut bytes = Vec::new();
        bytes.extend(self.signature.r);
        bytes.extend(self.signature.s);
        let message = self.hash().to_bytes();

        let sig = EcdsaSignature::try_from(bytes.as_slice())?;
        let rec_id = RecoveryId::from_byte(self.signature.r_id).ok_or(EcdsaError::new())?;
        let verifying_key = VerifyingKey::recover_from_prehash(&message, &sig, rec_id)?;
        verifying_key.verify_prehash(&message, &sig)?;

        let vk_bytes = verifying_key.to_sec1_bytes();
        let hash = hash_leaf::<Keccak256>(vk_bytes.as_ref().to_vec());
        let mut address_bytes = [0u8; 20];
        address_bytes.copy_from_slice(&hash.0[..20]);
        let address = Address(address_bytes);

        Ok(address)
    }
=======
	nonce: u64,
	from: Address,
	// Use 0x0 for transactions intended to be processed by the network
	to: Address,
	kind: TxKind,
	body: Vec<u8>,
	signature: Signature,
	sequence_number: Option<u64>,
}

impl Tx {
	pub fn default_with(kind: TxKind, body: Vec<u8>) -> Self {
		Self {
			nonce: 0,
			from: Address::default(),
			to: Address::default(),
			kind,
			body,
			signature: Signature::default(),
			sequence_number: None,
		}
	}

	pub fn kind(&self) -> TxKind {
		self.kind
	}

	pub fn body(&self) -> Vec<u8> {
		self.body.clone()
	}

	pub fn hash(&self) -> TxHash {
		let mut hasher = Keccak256::new();
		hasher.update(&self.nonce.to_be_bytes());
		hasher.update(encode(&self.from));
		hasher.update(encode(&self.to));
		hasher.update(encode(self.kind));
		hasher.update(&self.body);
		let result = hasher.finalize();
		let bytes = result.to_vec();

		let mut tx_bytes = [0; 32];
		tx_bytes.copy_from_slice(&bytes);
		TxHash(tx_bytes)
	}

	pub fn construct_full_key(kind: TxKind, tx_hash: TxHash) -> Vec<u8> {
		let kind_string: String = kind.into();
		let mut prefix = kind_string.as_bytes().to_vec();
		prefix.extend(tx_hash.0);
		prefix
	}

	pub fn set_sequence_number(&mut self, sequence_number: u64) {
		self.sequence_number = Some(sequence_number);
	}
>>>>>>> c231151c
}

impl DbItem for Tx {
    fn get_key(&self) -> Vec<u8> {
        self.hash().0.to_vec()
    }

    fn get_cf() -> String {
        "tx".to_string()
    }

    fn get_prefix(&self) -> String {
        self.kind.into()
    }
}

#[derive(
    Debug, Clone, Hash, Default, PartialEq, Eq, RlpDecodable, RlpEncodable, Serialize, Deserialize,
)]
pub struct OwnedNamespace(#[serde(with = "hex")] pub [u8; 24]);

impl OwnedNamespace {
    pub fn new(owner: Address, id: u32) -> Self {
        let mut bytes = [0; 24];
        bytes[..20].copy_from_slice(&owner.0);
        bytes[20..24].copy_from_slice(&id.to_be_bytes());
        Self(bytes)
    }

    pub fn to_hex(self) -> String {
        hex::encode(self.0)
    }

    pub fn owner(&self) -> Address {
        let mut bytes = [0; 20];
        bytes.copy_from_slice(&self.0[..20]);
        Address(bytes)
    }
}

impl FromHex for OwnedNamespace {
    type Error = hex::FromHexError;

    fn from_hex<T: AsRef<[u8]>>(hex: T) -> Result<Self, Self::Error> {
        Ok(OwnedNamespace(<[u8; 24]>::from_hex(hex)?))
    }
}

#[derive(
    Debug, Clone, PartialEq, Eq, Default, RlpDecodable, RlpEncodable, Serialize, Deserialize, Hash,
)]
pub struct Address(#[serde(with = "hex")] pub [u8; 20]);

impl From<u32> for Address {
    fn from(value: u32) -> Self {
        let mut bytes = [0; 20];
        bytes[..4].copy_from_slice(&value.to_be_bytes());
        Address(bytes)
    }
}

impl Address {
    pub fn to_hex(&self) -> String {
        hex::encode(self.0)
    }
}

impl Display for Address {
    fn fmt(&self, f: &mut std::fmt::Formatter<'_>) -> std::fmt::Result {
        f.write_str(&format!("Address({})", self.to_hex()))
    }
}

impl FromHex for Address {
    type Error = hex::FromHexError;

    fn from_hex<T: AsRef<[u8]>>(hex: T) -> Result<Self, Self::Error> {
        Ok(Address(<[u8; 20]>::from_hex(hex)?))
    }
}

#[derive(
    Debug, Clone, Hash, PartialEq, Eq, Default, RlpDecodable, RlpEncodable, Serialize, Deserialize,
)]
pub struct TxHash(#[serde(with = "hex")] pub [u8; 32]);

impl TxHash {
    pub fn from_bytes(bytes: Vec<u8>) -> Self {
        let mut inner = [0u8; 32];
        inner.copy_from_slice(bytes.as_slice());
        Self(inner)
    }

    pub fn as_bytes(&self) -> &[u8] {
        self.0.as_slice()
    }

    pub fn to_bytes(&self) -> Vec<u8> {
        self.0.to_vec()
    }

    pub fn to_hex(self) -> String {
        hex::encode(self.0)
    }
}

#[derive(
    Debug, Clone, PartialEq, Eq, Default, RlpDecodable, RlpEncodable, Serialize, Deserialize,
)]
pub struct Signature {
    pub s: [u8; 32],
    pub r: [u8; 32],
    r_id: u8,
}

impl Signature {
    pub fn new(s: [u8; 32], r: [u8; 32], r_id: u8) -> Self {
        Self { s, r, r_id }
    }
}

#[derive(Debug, Clone, PartialEq, Default, Serialize, Deserialize)]
pub struct ScoreEntry {
    pub id: Address,
    pub value: f32,
}

impl ScoreEntry {
    pub fn new(id: Address, value: f32) -> Self {
        Self { id, value }
    }
}

impl Encodable for ScoreEntry {
    fn encode(&self, out: &mut dyn BufMut) {
        self.id.encode(out);
        out.put_f32(self.value);
    }
}

impl Decodable for ScoreEntry {
    fn decode(buf: &mut &[u8]) -> RlpResult<Self> {
        let id = Address::decode(buf)?;
        let mut value_bytes = [0; 4];
        let size =
            buf.read(&mut value_bytes).map_err(|_| RlpError::Custom("Failed to read bytes"))?;
        if size != 4 {
            return RlpResult::Err(RlpError::UnexpectedLength);
        }
        let value = f32::from_be_bytes(value_bytes);
        Ok(ScoreEntry { id, value })
    }
}

#[derive(Debug, Clone, PartialEq, Default, Serialize, Deserialize)]
pub struct TrustEntry {
    pub from: Address,
    pub to: Address,
    pub value: f32,
}

impl TrustEntry {
    pub fn new(from: Address, to: Address, value: f32) -> Self {
        Self { from, to, value }
    }
}

impl Encodable for TrustEntry {
    fn encode(&self, out: &mut dyn BufMut) {
        self.from.encode(out);
        self.to.encode(out);
        out.put_f32(self.value);
    }
}

impl Decodable for TrustEntry {
    fn decode(buf: &mut &[u8]) -> RlpResult<Self> {
        let from = Address::decode(buf)?;
        let to = Address::decode(buf)?;
        let mut value_bytes = [0; 4];
        let size =
            buf.read(&mut value_bytes).map_err(|_| RlpError::Custom("Failed to read bytes"))?;
        if size != 4 {
            return RlpResult::Err(RlpError::UnexpectedLength);
        }
        let value = f32::from_be_bytes(value_bytes);
        Ok(TrustEntry { from, to, value })
    }
}

#[derive(Debug, Clone, Default, RlpEncodable, RlpDecodable)]
pub struct CreateCommitment {
    pub job_run_assignment_tx_hash: TxHash,
    pub lt_root_hash: Hash,
    pub compute_root_hash: Hash,
    pub scores_tx_hashes: Vec<TxHash>,
    new_trust_tx_hashes: Vec<TxHash>,
    new_seed_tx_hashes: Vec<TxHash>,
}

impl CreateCommitment {
    pub fn default_with(
        job_run_assignment_tx_hash: TxHash, lt_root_hash: Hash, compute_root_hash: Hash,
        scores_tx_hashes: Vec<TxHash>,
    ) -> Self {
        Self {
            job_run_assignment_tx_hash,
            lt_root_hash,
            compute_root_hash,
            scores_tx_hashes,
            new_trust_tx_hashes: Vec::new(),
            new_seed_tx_hashes: Vec::new(),
        }
    }
}

#[derive(Debug, Clone, Default, RlpEncodable, RlpDecodable)]
pub struct CreateScores {
    pub entries: Vec<ScoreEntry>,
}

impl CreateScores {
    pub fn new(entries: Vec<ScoreEntry>) -> Self {
        Self { entries }
    }
}

// JOB_ID = hash(domain_id, da_block_height, from)
#[derive(Debug, Clone, Default, RlpEncodable, RlpDecodable)]
pub struct JobRunRequest {
    pub domain_id: DomainHash,
    pub block_height: u32,
}

impl JobRunRequest {
    pub fn new(domain_id: DomainHash, block_height: u32) -> Self {
        Self { domain_id, block_height }
    }
}

#[derive(Debug, Clone, Default, RlpEncodable, RlpDecodable)]
pub struct JobRunAssignment {
    pub job_run_request_tx_hash: TxHash,
    pub assigned_compute_node: Address,
    pub assigned_verifier_node: Address,
}

impl JobRunAssignment {
    pub fn default_with(job_run_request_tx_hash: TxHash) -> Self {
        Self {
            job_run_request_tx_hash,
            assigned_compute_node: Address::default(),
            assigned_verifier_node: Address::default(),
        }
    }

    pub fn new(
        job_run_request_tx_hash: TxHash, assigned_compute_node: Address,
        assigned_verifier_node: Address,
    ) -> Self {
        Self { job_run_request_tx_hash, assigned_compute_node, assigned_verifier_node }
    }
}

#[derive(Debug, Clone, RlpEncodable, RlpDecodable)]
pub struct JobVerification {
    pub job_run_assignment_tx_hash: TxHash,
    pub verification_result: bool,
}

impl JobVerification {
    pub fn new(job_run_assignment_tx_hash: TxHash, verification_result: bool) -> Self {
        Self { job_run_assignment_tx_hash, verification_result }
    }
}

impl Default for JobVerification {
    fn default() -> Self {
        Self { job_run_assignment_tx_hash: TxHash::default(), verification_result: true }
    }
}

#[derive(Debug, Clone, Default, RlpEncodable, RlpDecodable)]
struct PendingDomainUpdate {
    domain_id: DomainHash,
    commitment_tx_hash: TxHash,
}

#[derive(Debug, Clone, Default, RlpEncodable, RlpDecodable)]
struct DomainUpdate {
    domain_id: DomainHash,
    commitment_tx_hash: TxHash,
    verification_results_tx_hashes: Vec<TxHash>,
}

#[derive(Debug, Clone, Default, RlpEncodable, RlpDecodable)]
pub struct ProposedBlock {
    previous_block_hash: TxHash,
    state_root: Hash,
    pending_domain_updates: Vec<PendingDomainUpdate>,
    timestamp: u32,
    block_height: u32,
}

#[derive(Debug, Clone, Default, RlpEncodable, RlpDecodable)]
pub struct FinalisedBlock {
    previous_block_hash: TxHash,
    state_root: Hash,
    domain_updates: Vec<DomainUpdate>,
    timestamp: u32,
    block_height: u32,
}

#[derive(Debug, Clone, Default, RlpEncodable, RlpDecodable)]
pub struct TrustUpdate {
    pub trust_id: OwnedNamespace,
    pub entries: Vec<TrustEntry>,
}

impl TrustUpdate {
    pub fn new(trust_id: OwnedNamespace, entries: Vec<TrustEntry>) -> Self {
        Self { trust_id, entries }
    }
}

#[derive(Debug, Clone, Default, RlpEncodable, RlpDecodable)]
pub struct SeedUpdate {
    pub seed_id: OwnedNamespace,
    pub entries: Vec<ScoreEntry>,
}

impl SeedUpdate {
    pub fn new(seed_id: OwnedNamespace, entries: Vec<ScoreEntry>) -> Self {
        Self { seed_id, entries }
    }
}

#[cfg(test)]
mod test {
    use crate::txs::TrustEntry;

    use super::{ScoreEntry, TrustUpdate, Tx, TxKind};
    use alloy_rlp::{encode, Decodable};

    #[test]
    fn test_decode_tx_kind() {
        let res = TxKind::decode(&mut [0].as_slice()).unwrap();
        assert_eq!(res, TxKind::TrustUpdate);
        let res = TxKind::decode(&mut [3].as_slice()).unwrap();
        assert_eq!(res, TxKind::JobRunAssignment);
        let res = TxKind::decode(&mut [8].as_slice()).unwrap();
        assert_eq!(res, TxKind::FinalisedBlock);
    }

    #[test]
    fn test_tx_to_hash() {
        let tx = Tx::default_with(TxKind::TrustUpdate, encode(TrustUpdate::default()));
        let tx_hash = tx.hash();
        assert_eq!(
            hex::encode(tx_hash.0),
            "1e0b2851b535b9f656dff05d63cd82dff31c6dc31120fde49295e9b797021c2b"
        );
    }

    #[test]
    fn test_decode_score_entry() {
        let se = ScoreEntry::default();
        let encoded_se = encode(se.clone());
        let decoded_se = ScoreEntry::decode(&mut encoded_se.as_slice()).unwrap();
        assert_eq!(se, decoded_se);
    }

    #[test]
    fn test_decode_trust_entry() {
        let te = TrustEntry::default();
        let encoded_te = encode(te.clone());
        let decoded_te = TrustEntry::decode(&mut encoded_te.as_slice()).unwrap();
        assert_eq!(te, decoded_te);
    }
}<|MERGE_RESOLUTION|>--- conflicted
+++ resolved
@@ -81,7 +81,6 @@
 #[derive(Debug, Clone, PartialEq, Eq, RlpEncodable, RlpDecodable, Serialize, Deserialize)]
 #[rlp(trailing)]
 pub struct Tx {
-<<<<<<< HEAD
     nonce: u64,
     from: Address,
     // Use 0x0 for transactions intended to be processed by the network
@@ -89,6 +88,7 @@
     kind: TxKind,
     body: Vec<u8>,
     signature: Signature,
+    sequence_number: Option<u64>,
 }
 
 impl Tx {
@@ -100,6 +100,7 @@
             kind,
             body,
             signature: Signature::default(),
+            sequence_number: None,
         }
     }
 
@@ -182,64 +183,10 @@
 
         Ok(address)
     }
-=======
-	nonce: u64,
-	from: Address,
-	// Use 0x0 for transactions intended to be processed by the network
-	to: Address,
-	kind: TxKind,
-	body: Vec<u8>,
-	signature: Signature,
-	sequence_number: Option<u64>,
-}
-
-impl Tx {
-	pub fn default_with(kind: TxKind, body: Vec<u8>) -> Self {
-		Self {
-			nonce: 0,
-			from: Address::default(),
-			to: Address::default(),
-			kind,
-			body,
-			signature: Signature::default(),
-			sequence_number: None,
-		}
-	}
-
-	pub fn kind(&self) -> TxKind {
-		self.kind
-	}
-
-	pub fn body(&self) -> Vec<u8> {
-		self.body.clone()
-	}
-
-	pub fn hash(&self) -> TxHash {
-		let mut hasher = Keccak256::new();
-		hasher.update(&self.nonce.to_be_bytes());
-		hasher.update(encode(&self.from));
-		hasher.update(encode(&self.to));
-		hasher.update(encode(self.kind));
-		hasher.update(&self.body);
-		let result = hasher.finalize();
-		let bytes = result.to_vec();
-
-		let mut tx_bytes = [0; 32];
-		tx_bytes.copy_from_slice(&bytes);
-		TxHash(tx_bytes)
-	}
-
-	pub fn construct_full_key(kind: TxKind, tx_hash: TxHash) -> Vec<u8> {
-		let kind_string: String = kind.into();
-		let mut prefix = kind_string.as_bytes().to_vec();
-		prefix.extend(tx_hash.0);
-		prefix
-	}
-
-	pub fn set_sequence_number(&mut self, sequence_number: u64) {
-		self.sequence_number = Some(sequence_number);
-	}
->>>>>>> c231151c
+
+    pub fn set_sequence_number(&mut self, sequence_number: u64) {
+        self.sequence_number = Some(sequence_number);
+    }
 }
 
 impl DbItem for Tx {
