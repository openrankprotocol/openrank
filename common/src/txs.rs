--- conflicted
+++ resolved
@@ -395,16 +395,11 @@
 #[derive(Debug, Clone, PartialEq, Default, Serialize, Deserialize)]
 /// Trust entry, used for the trust graph.
 pub struct TrustEntry {
-<<<<<<< HEAD
-    /// Address of the trustor node.
-    pub from: Address,
-    /// Address of the trusted node.
-    pub to: Address,
+    /// Identifier of the trustor node.
+    pub from: String,
+    /// Identifier of the trusted node.
+    pub to: String,
     /// Trust value.
-=======
-    pub from: String,
-    pub to: String,
->>>>>>> 2da85487
     pub value: f32,
 }
 
