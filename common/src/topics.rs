--- conflicted
+++ resolved
@@ -14,31 +14,19 @@
 pub struct DomainHash(u64);
 
 impl DomainHash {
-<<<<<<< HEAD
 	/// Convert the hash value to a hex string
 	pub fn to_hex(self) -> String {
 		hex::encode(self.0.to_be_bytes())
 	}
-=======
-    pub fn to_hex(self) -> String {
-        hex::encode(self.0.to_be_bytes())
-    }
->>>>>>> 5b24ff99
 }
 
 impl FromHex for DomainHash {
     type Error = hex::FromHexError;
 
-<<<<<<< HEAD
 	/// Convert a hex string to a [DomainHash]
 	fn from_hex<T: AsRef<[u8]>>(hex: T) -> Result<Self, Self::Error> {
 		Ok(DomainHash(u64::from_be_bytes(<[u8; 8]>::from_hex(hex)?)))
 	}
-=======
-    fn from_hex<T: AsRef<[u8]>>(hex: T) -> Result<Self, Self::Error> {
-        Ok(DomainHash(u64::from_be_bytes(<[u8; 8]>::from_hex(hex)?)))
-    }
->>>>>>> 5b24ff99
 }
 
 impl From<u64> for DomainHash {
