use rocksdb::{Error as RocksDBError, Options, DB};
use serde::{de::DeserializeOwned, Serialize};
use serde_json::{to_vec, Error as SerdeError};
use std::error::Error as StdError;
use std::fmt::{Display, Formatter, Result as FmtResult};
use std::usize;

#[derive(Debug)]
pub enum DbError {
    RocksDB(RocksDBError),
    Serde(SerdeError),
    CfNotFound,
    NotFound,
}

impl StdError for DbError {}

impl Display for DbError {
    fn fmt(&self, f: &mut Formatter) -> FmtResult {
        match self {
            Self::RocksDB(e) => write!(f, "{}", e),
            Self::Serde(e) => write!(f, "{}", e),
            Self::CfNotFound => write!(f, "CfNotFound"),
            Self::NotFound => write!(f, "NotFound"),
        }
    }
}

pub trait DbItem {
    fn get_key(&self) -> Vec<u8>;
    fn get_prefix(&self) -> String;
    fn get_cf() -> String;
    fn get_full_key(&self) -> Vec<u8> {
        let suffix = self.get_key();
        let mut key = self.get_prefix().as_bytes().to_vec();
        key.extend(suffix);
        key
    }
}

/// Wrapper for database connection
pub struct Db {
    connection: DB,
}

impl Db {
<<<<<<< HEAD
	/// Creates new database connection, given info of local file path and column families.
	pub fn new(path: &str, cfs: &[&str]) -> Result<Self, DbError> {
		assert!(path.ends_with("-storage"));
		let mut opts = Options::default();
		opts.create_if_missing(true);
		opts.create_missing_column_families(true);
		let db = DB::open_cf(&opts, path, cfs).map_err(|e| DbError::RocksDB(e))?;
		Ok(Self { connection: db })
	}

	/// Creates new read-only database connection, given info of local file path and column families.
	pub fn new_read_only(path: &str, cfs: &[&str]) -> Result<Self, DbError> {
		assert!(path.ends_with("-storage"));
		let mut opts = Options::default();
		opts.create_if_missing(true);
		opts.create_missing_column_families(true);
		let db =
			DB::open_cf_for_read_only(&opts, path, cfs, false).map_err(|e| DbError::RocksDB(e))?;
		Ok(Self { connection: db })
	}

	/// Puts value into database
	pub fn put<I: DbItem + Serialize>(&self, item: I) -> Result<(), DbError> {
		let cf = self.connection.cf_handle(I::get_cf().as_str()).ok_or(DbError::CfNotFound)?;
		let key = item.get_full_key();
		let value = to_vec(&item).map_err(|e| DbError::Serde(e))?;
		self.connection.put_cf(&cf, key, value).map_err(|e| DbError::RocksDB(e))
	}

	/// Gets value from database
	pub fn get<I: DbItem + DeserializeOwned>(&self, key: Vec<u8>) -> Result<I, DbError> {
		let cf = self.connection.cf_handle(I::get_cf().as_str()).ok_or(DbError::CfNotFound)?;
		let item_res = self.connection.get_cf(&cf, key).map_err(|e| DbError::RocksDB(e))?;
		let item = item_res.ok_or(DbError::NotFound)?;
		let value = serde_json::from_slice(&item).map_err(|e| DbError::Serde(e))?;
		Ok(value)
	}

	/// Gets values from database from the end, up to `num_elements`, starting from `prefix`.
	pub fn read_from_end<I: DbItem + DeserializeOwned>(
		&self, prefix: String, num_elements: Option<usize>,
	) -> Result<Vec<I>, DbError> {
		let num_elements = num_elements.unwrap_or(usize::MAX);
		let cf = self.connection.cf_handle(I::get_cf().as_str()).ok_or(DbError::CfNotFound)?;
		let iter = self.connection.prefix_iterator_cf(&cf, prefix);
		let mut elements = Vec::new();
		for (_, db_value) in iter.map(Result::unwrap).take(num_elements) {
			let tx = serde_json::from_slice(db_value.as_ref()).map_err(|e| DbError::Serde(e))?;
			elements.push(tx);
		}
		Ok(elements)
	}
=======
    pub fn new(path: &str, cfs: &[&str]) -> Result<Self, DbError> {
        assert!(path.ends_with("-storage"));
        let mut opts = Options::default();
        opts.create_if_missing(true);
        opts.create_missing_column_families(true);
        let db = DB::open_cf(&opts, path, cfs).map_err(|e| DbError::RocksDB(e))?;
        Ok(Self { connection: db })
    }

    pub fn new_read_only(path: &str, cfs: &[&str]) -> Result<Self, DbError> {
        assert!(path.ends_with("-storage"));
        let mut opts = Options::default();
        opts.create_if_missing(true);
        opts.create_missing_column_families(true);
        let db =
            DB::open_cf_for_read_only(&opts, path, cfs, false).map_err(|e| DbError::RocksDB(e))?;
        Ok(Self { connection: db })
    }

    pub fn put<I: DbItem + Serialize>(&self, item: I) -> Result<(), DbError> {
        let cf = self.connection.cf_handle(I::get_cf().as_str()).ok_or(DbError::CfNotFound)?;
        let key = item.get_full_key();
        let value = to_vec(&item).map_err(|e| DbError::Serde(e))?;
        self.connection.put_cf(&cf, key, value).map_err(|e| DbError::RocksDB(e))
    }

    pub fn get<I: DbItem + DeserializeOwned>(&self, key: Vec<u8>) -> Result<I, DbError> {
        let cf = self.connection.cf_handle(I::get_cf().as_str()).ok_or(DbError::CfNotFound)?;
        let item_res = self.connection.get_cf(&cf, key).map_err(|e| DbError::RocksDB(e))?;
        let item = item_res.ok_or(DbError::NotFound)?;
        let value = serde_json::from_slice(&item).map_err(|e| DbError::Serde(e))?;
        Ok(value)
    }

    pub fn read_from_end<I: DbItem + DeserializeOwned>(
        &self, prefix: String, num_elements: Option<usize>,
    ) -> Result<Vec<I>, DbError> {
        let num_elements = num_elements.unwrap_or(usize::MAX);
        let cf = self.connection.cf_handle(I::get_cf().as_str()).ok_or(DbError::CfNotFound)?;
        let iter = self.connection.prefix_iterator_cf(&cf, prefix);
        let mut elements = Vec::new();
        for (_, db_value) in iter.map(Result::unwrap).take(num_elements) {
            let tx = serde_json::from_slice(db_value.as_ref()).map_err(|e| DbError::Serde(e))?;
            elements.push(tx);
        }
        Ok(elements)
    }
>>>>>>> 5b24ff99
}

#[cfg(test)]
mod test {
    use super::{Db, DbItem};
    use crate::txs::{JobRunAssignment, JobRunRequest, JobVerification, Tx, TxKind};
    use alloy_rlp::encode;

    #[test]
    fn test_put_get() {
        let db = Db::new("test-pg-storage", &[&Tx::get_cf()]).unwrap();
        let tx = Tx::default_with(TxKind::JobRunRequest, encode(JobRunRequest::default()));
        db.put(tx.clone()).unwrap();
        let key = Tx::construct_full_key(TxKind::JobRunRequest, tx.hash());
        let item = db.get::<Tx>(key).unwrap();
        assert_eq!(tx, item);
    }

    #[test]
    fn test_read_from_end() {
        let db = Db::new("test-rfs-storage", &[&Tx::get_cf()]).unwrap();
        let tx1 = Tx::default_with(TxKind::JobRunRequest, encode(JobRunRequest::default()));
        let tx2 = Tx::default_with(
            TxKind::JobRunAssignment,
            encode(JobRunAssignment::default()),
        );
        let tx3 = Tx::default_with(TxKind::JobVerification, encode(JobVerification::default()));
        db.put(tx1.clone()).unwrap();
        db.put(tx2.clone()).unwrap();
        db.put(tx3.clone()).unwrap();

        // FIX: Test fails if you specify reading more than 1 item for a single prefix
        let items1 = db.read_from_end::<Tx>(TxKind::JobRunRequest.into(), Some(1)).unwrap();
        let items2 = db.read_from_end::<Tx>(TxKind::JobRunAssignment.into(), Some(1)).unwrap();
        let items3 = db.read_from_end::<Tx>(TxKind::JobVerification.into(), Some(1)).unwrap();
        assert_eq!(vec![tx1], items1);
        assert_eq!(vec![tx2], items2);
        assert_eq!(vec![tx3], items3);
    }
}<|MERGE_RESOLUTION|>--- conflicted
+++ resolved
@@ -44,7 +44,6 @@
 }
 
 impl Db {
-<<<<<<< HEAD
 	/// Creates new database connection, given info of local file path and column families.
 	pub fn new(path: &str, cfs: &[&str]) -> Result<Self, DbError> {
 		assert!(path.ends_with("-storage"));
@@ -97,55 +96,6 @@
 		}
 		Ok(elements)
 	}
-=======
-    pub fn new(path: &str, cfs: &[&str]) -> Result<Self, DbError> {
-        assert!(path.ends_with("-storage"));
-        let mut opts = Options::default();
-        opts.create_if_missing(true);
-        opts.create_missing_column_families(true);
-        let db = DB::open_cf(&opts, path, cfs).map_err(|e| DbError::RocksDB(e))?;
-        Ok(Self { connection: db })
-    }
-
-    pub fn new_read_only(path: &str, cfs: &[&str]) -> Result<Self, DbError> {
-        assert!(path.ends_with("-storage"));
-        let mut opts = Options::default();
-        opts.create_if_missing(true);
-        opts.create_missing_column_families(true);
-        let db =
-            DB::open_cf_for_read_only(&opts, path, cfs, false).map_err(|e| DbError::RocksDB(e))?;
-        Ok(Self { connection: db })
-    }
-
-    pub fn put<I: DbItem + Serialize>(&self, item: I) -> Result<(), DbError> {
-        let cf = self.connection.cf_handle(I::get_cf().as_str()).ok_or(DbError::CfNotFound)?;
-        let key = item.get_full_key();
-        let value = to_vec(&item).map_err(|e| DbError::Serde(e))?;
-        self.connection.put_cf(&cf, key, value).map_err(|e| DbError::RocksDB(e))
-    }
-
-    pub fn get<I: DbItem + DeserializeOwned>(&self, key: Vec<u8>) -> Result<I, DbError> {
-        let cf = self.connection.cf_handle(I::get_cf().as_str()).ok_or(DbError::CfNotFound)?;
-        let item_res = self.connection.get_cf(&cf, key).map_err(|e| DbError::RocksDB(e))?;
-        let item = item_res.ok_or(DbError::NotFound)?;
-        let value = serde_json::from_slice(&item).map_err(|e| DbError::Serde(e))?;
-        Ok(value)
-    }
-
-    pub fn read_from_end<I: DbItem + DeserializeOwned>(
-        &self, prefix: String, num_elements: Option<usize>,
-    ) -> Result<Vec<I>, DbError> {
-        let num_elements = num_elements.unwrap_or(usize::MAX);
-        let cf = self.connection.cf_handle(I::get_cf().as_str()).ok_or(DbError::CfNotFound)?;
-        let iter = self.connection.prefix_iterator_cf(&cf, prefix);
-        let mut elements = Vec::new();
-        for (_, db_value) in iter.map(Result::unwrap).take(num_elements) {
-            let tx = serde_json::from_slice(db_value.as_ref()).map_err(|e| DbError::Serde(e))?;
-            elements.push(tx);
-        }
-        Ok(elements)
-    }
->>>>>>> 5b24ff99
 }
 
 #[cfg(test)]
