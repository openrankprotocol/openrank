--- conflicted
+++ resolved
@@ -164,23 +164,10 @@
 
     #[test]
     fn test_read_from_end() {
-<<<<<<< HEAD
-        let db = Db::new(&config_for_dir("test-rfe-storage"), &[&Tx::get_cf()]).unwrap();
-        let tx1 = Tx::default_with(Kind::ComputeRequest, encode(compute::Request::default()));
-        let tx2 = Tx::default_with(
-            Kind::ComputeAssignment,
-            encode(compute::Assignment::default()),
-        );
-        let tx3 = Tx::default_with(
-            Kind::ComputeVerification,
-            encode(compute::Verification::default()),
-        );
-=======
         let db = Db::new(&config_for_dir("test-rfs-storage"), &[&Tx::get_cf()]).unwrap();
         let tx1 = Tx::default_with(Body::ComputeRequest(compute::Request::default()));
         let tx2 = Tx::default_with(Body::ComputeAssignment(compute::Assignment::default()));
         let tx3 = Tx::default_with(Body::ComputeVerification(compute::Verification::default()));
->>>>>>> 1d8ae0a8
         db.put(tx1.clone()).unwrap();
         db.put(tx2.clone()).unwrap();
         db.put(tx3.clone()).unwrap();
@@ -197,22 +184,16 @@
     #[test]
     fn test_put_get_multi() {
         let db = Db::new(&config_for_dir("test-pgm-storage"), &[&Tx::get_cf()]).unwrap();
-        let tx1 = Tx::default_with(Kind::ComputeRequest, encode(compute::Request::default()));
-        let tx2 = Tx::default_with(
-            Kind::ComputeAssignment,
-            encode(compute::Assignment::default()),
-        );
-        let tx3 = Tx::default_with(
-            Kind::ComputeVerification,
-            encode(compute::Verification::default()),
-        );
+        let tx1 = Tx::default_with(Body::ComputeRequest(compute::Request::default()));
+        let tx2 = Tx::default_with(Body::ComputeAssignment(compute::Assignment::default()));
+        let tx3 = Tx::default_with(Body::ComputeVerification(compute::Verification::default()));
         db.put(tx1.clone()).unwrap();
         db.put(tx2.clone()).unwrap();
         db.put(tx3.clone()).unwrap();
 
-        let key1 = Tx::construct_full_key(Kind::ComputeRequest, tx1.hash());
-        let key2 = Tx::construct_full_key(Kind::ComputeAssignment, tx2.hash());
-        let key3 = Tx::construct_full_key(Kind::ComputeVerification, tx3.hash());
+        let key1 = Tx::construct_full_key(consts::COMPUTE_REQUEST, tx1.hash());
+        let key2 = Tx::construct_full_key(consts::COMPUTE_ASSIGNMENT, tx2.hash());
+        let key3 = Tx::construct_full_key(consts::COMPUTE_VERIFICATION, tx3.hash());
         let items = db.get_multi::<Tx>(vec![key1, key2, key3]).unwrap();
         assert_eq!(vec![tx1, tx2, tx3], items);
     }
