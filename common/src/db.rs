use rocksdb::{Error as RocksDBError, Options, DB};
use serde::{de::DeserializeOwned, Serialize};
use serde_json::{to_vec, Error as SerdeError};
use std::error::Error as StdError;
use std::fmt::{Display, Formatter, Result as FmtResult};
use std::usize;

#[derive(Debug)]
pub enum DbError {
    RocksDB(RocksDBError),
    Serde(SerdeError),
    CfNotFound,
    NotFound,
}

impl StdError for DbError {}

impl Display for DbError {
    fn fmt(&self, f: &mut Formatter) -> FmtResult {
        match self {
            Self::RocksDB(e) => write!(f, "{}", e),
            Self::Serde(e) => write!(f, "{}", e),
            Self::CfNotFound => write!(f, "CfNotFound"),
            Self::NotFound => write!(f, "NotFound"),
        }
    }
}

pub trait DbItem {
    fn get_key(&self) -> Vec<u8>;
    fn get_prefix(&self) -> String;
    fn get_cf() -> String;
    fn get_full_key(&self) -> Vec<u8> {
        let suffix = self.get_key();
        let mut key = self.get_prefix().as_bytes().to_vec();
        key.extend(suffix);
        key
    }
}

pub struct Db {
    connection: DB,
}

impl Db {
    pub fn new(path: &str, cfs: &[&str]) -> Result<Self, DbError> {
        assert!(path.ends_with("-storage"));
        let mut opts = Options::default();
        opts.create_if_missing(true);
        opts.create_missing_column_families(true);
        let db = DB::open_cf(&opts, path, cfs).map_err(|e| DbError::RocksDB(e))?;
        Ok(Self { connection: db })
    }

<<<<<<< HEAD
	pub fn new_read_only(path: &str, cfs: &[&str]) -> Result<Self, DbError> {
		assert!(path.ends_with("-storage"));
		let db = DB::open_cf_for_read_only(&Options::default(), path, cfs, false)
			.map_err(|e| DbError::RocksDB(e))?;
		Ok(Self { connection: db })
	}

	pub fn new_secondary(
		primary_path: &str, secondary_path: &str, cfs: &[&str],
	) -> Result<Self, DbError> {
		assert!(primary_path.ends_with("-storage"));
		assert!(secondary_path.ends_with("-storage"));
		let db = DB::open_cf_as_secondary(&Options::default(), primary_path, secondary_path, cfs)
			.map_err(|e| DbError::RocksDB(e))?;
		Ok(Self { connection: db })
	}
=======
    pub fn new_read_only(path: &str, cfs: &[&str]) -> Result<Self, DbError> {
        assert!(path.ends_with("-storage"));
        let mut opts = Options::default();
        opts.create_if_missing(true);
        opts.create_missing_column_families(true);
        let db =
            DB::open_cf_for_read_only(&opts, path, cfs, false).map_err(|e| DbError::RocksDB(e))?;
        Ok(Self { connection: db })
    }
>>>>>>> 5b24ff99

    pub fn put<I: DbItem + Serialize>(&self, item: I) -> Result<(), DbError> {
        let cf = self.connection.cf_handle(I::get_cf().as_str()).ok_or(DbError::CfNotFound)?;
        let key = item.get_full_key();
        let value = to_vec(&item).map_err(|e| DbError::Serde(e))?;
        self.connection.put_cf(&cf, key, value).map_err(|e| DbError::RocksDB(e))
    }

    pub fn get<I: DbItem + DeserializeOwned>(&self, key: Vec<u8>) -> Result<I, DbError> {
        let cf = self.connection.cf_handle(I::get_cf().as_str()).ok_or(DbError::CfNotFound)?;
        let item_res = self.connection.get_cf(&cf, key).map_err(|e| DbError::RocksDB(e))?;
        let item = item_res.ok_or(DbError::NotFound)?;
        let value = serde_json::from_slice(&item).map_err(|e| DbError::Serde(e))?;
        Ok(value)
    }

    pub fn read_from_end<I: DbItem + DeserializeOwned>(
        &self, prefix: String, num_elements: Option<usize>,
    ) -> Result<Vec<I>, DbError> {
        let num_elements = num_elements.unwrap_or(usize::MAX);
        let cf = self.connection.cf_handle(I::get_cf().as_str()).ok_or(DbError::CfNotFound)?;
        let iter = self.connection.prefix_iterator_cf(&cf, prefix);
        let mut elements = Vec::new();
        for (_, db_value) in iter.map(Result::unwrap).take(num_elements) {
            let tx = serde_json::from_slice(db_value.as_ref()).map_err(|e| DbError::Serde(e))?;
            elements.push(tx);
        }
        Ok(elements)
    }
}

#[cfg(test)]
mod test {
    use super::{Db, DbItem};
    use crate::txs::{JobRunAssignment, JobRunRequest, JobVerification, Tx, TxKind};
    use alloy_rlp::encode;

    #[test]
    fn test_put_get() {
        let db = Db::new("test-pg-storage", &[&Tx::get_cf()]).unwrap();
        let tx = Tx::default_with(TxKind::JobRunRequest, encode(JobRunRequest::default()));
        db.put(tx.clone()).unwrap();
        let key = Tx::construct_full_key(TxKind::JobRunRequest, tx.hash());
        let item = db.get::<Tx>(key).unwrap();
        assert_eq!(tx, item);
    }

    #[test]
    fn test_read_from_end() {
        let db = Db::new("test-rfs-storage", &[&Tx::get_cf()]).unwrap();
        let tx1 = Tx::default_with(TxKind::JobRunRequest, encode(JobRunRequest::default()));
        let tx2 = Tx::default_with(
            TxKind::JobRunAssignment,
            encode(JobRunAssignment::default()),
        );
        let tx3 = Tx::default_with(TxKind::JobVerification, encode(JobVerification::default()));
        db.put(tx1.clone()).unwrap();
        db.put(tx2.clone()).unwrap();
        db.put(tx3.clone()).unwrap();

        // FIX: Test fails if you specify reading more than 1 item for a single prefix
        let items1 = db.read_from_end::<Tx>(TxKind::JobRunRequest.into(), Some(1)).unwrap();
        let items2 = db.read_from_end::<Tx>(TxKind::JobRunAssignment.into(), Some(1)).unwrap();
        let items3 = db.read_from_end::<Tx>(TxKind::JobVerification.into(), Some(1)).unwrap();
        assert_eq!(vec![tx1], items1);
        assert_eq!(vec![tx2], items2);
        assert_eq!(vec![tx3], items3);
    }
}<|MERGE_RESOLUTION|>--- conflicted
+++ resolved
@@ -52,34 +52,26 @@
         Ok(Self { connection: db })
     }
 
-<<<<<<< HEAD
-	pub fn new_read_only(path: &str, cfs: &[&str]) -> Result<Self, DbError> {
-		assert!(path.ends_with("-storage"));
-		let db = DB::open_cf_for_read_only(&Options::default(), path, cfs, false)
-			.map_err(|e| DbError::RocksDB(e))?;
-		Ok(Self { connection: db })
-	}
-
-	pub fn new_secondary(
-		primary_path: &str, secondary_path: &str, cfs: &[&str],
-	) -> Result<Self, DbError> {
-		assert!(primary_path.ends_with("-storage"));
-		assert!(secondary_path.ends_with("-storage"));
-		let db = DB::open_cf_as_secondary(&Options::default(), primary_path, secondary_path, cfs)
-			.map_err(|e| DbError::RocksDB(e))?;
-		Ok(Self { connection: db })
-	}
-=======
     pub fn new_read_only(path: &str, cfs: &[&str]) -> Result<Self, DbError> {
         assert!(path.ends_with("-storage"));
-        let mut opts = Options::default();
-        opts.create_if_missing(true);
-        opts.create_missing_column_families(true);
-        let db =
-            DB::open_cf_for_read_only(&opts, path, cfs, false).map_err(|e| DbError::RocksDB(e))?;
+        let db = DB::open_cf_for_read_only(&Options::default(), path, cfs, false)
+            .map_err(|e| DbError::RocksDB(e))?;
         Ok(Self { connection: db })
     }
->>>>>>> 5b24ff99
+
+    pub fn new_secondary(
+        primary_path: &str, secondary_path: &str, cfs: &[&str],
+    ) -> Result<Self, DbError> {
+        assert!(primary_path.ends_with("-storage"));
+        assert!(secondary_path.ends_with("-storage"));
+        let db = DB::open_cf_as_secondary(&Options::default(), primary_path, secondary_path, cfs)
+            .map_err(|e| DbError::RocksDB(e))?;
+        Ok(Self { connection: db })
+    }
+
+    pub fn refresh(&self) -> Result<(), DbError> {
+        self.connection.try_catch_up_with_primary().map_err(|e| DbError::RocksDB(e))
+    }
 
     pub fn put<I: DbItem + Serialize>(&self, item: I) -> Result<(), DbError> {
         let cf = self.connection.cf_handle(I::get_cf().as_str()).ok_or(DbError::CfNotFound)?;
