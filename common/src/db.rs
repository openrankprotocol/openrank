use rocksdb::{self, Options, DB};
use serde::{de::DeserializeOwned, Deserialize, Serialize};
use serde_json::{self, to_vec};
use std::error::Error as StdError;
use std::fmt::{Display, Formatter, Result as FmtResult};

#[derive(Debug)]
/// Errors that can arise while using database.
pub enum Error {
    /// RocksDB failed.
    RocksDB(rocksdb::Error),
    /// Error when decoding entries from RocksDB.
    Serde(serde_json::Error),
    /// Error when column family is not found.
    CfNotFound,
    /// Error when entry is not found.
    NotFound,
    Config(String),
}

impl StdError for Error {}

impl Display for Error {
    fn fmt(&self, f: &mut Formatter) -> FmtResult {
        match self {
            Self::RocksDB(e) => write!(f, "{}", e),
            Self::Serde(e) => write!(f, "{}", e),
            Self::CfNotFound => write!(f, "CfNotFound"),
            Self::NotFound => write!(f, "NotFound"),
            Self::Config(msg) => write!(f, "Config({:?})", msg),
        }
    }
}

pub trait DbItem {
    fn get_key(&self) -> Vec<u8>;
    fn get_prefix(&self) -> String;
    fn get_cf() -> String;
    fn get_full_key(&self) -> Vec<u8> {
        let suffix = self.get_key();
        let mut key = self.get_prefix().as_bytes().to_vec();
        key.extend(suffix);
        key
    }
}

#[derive(Debug, Clone, Serialize, Deserialize)]
pub struct Config {
    pub directory: String,
    pub secondary: Option<String>,
}

impl Config {
    fn get_secondary(&self) -> Result<&String, Error> {
        self.secondary.as_ref().ok_or(Error::Config("secondary path not set".into()))
    }
}

/// Wrapper for database connection.
pub struct Db {
    connection: DB,
}

impl Db {
    /// Creates new database connection, given info of local file path and column families.
    pub fn new(config: &Config, cfs: &[&str]) -> Result<Self, Error> {
        let path = &config.directory;
        let mut opts = Options::default();
        opts.create_if_missing(true);
        opts.create_missing_column_families(true);
        let db = DB::open_cf(&opts, path, cfs).map_err(Error::RocksDB)?;
        Ok(Self { connection: db })
    }

    /// Creates new read-only database connection, given info of local file path and column families.
    pub fn new_read_only(config: &Config, cfs: &[&str]) -> Result<Self, Error> {
        let path = &config.directory;
        let db = DB::open_cf_for_read_only(&Options::default(), path, cfs, false)
            .map_err(Error::RocksDB)?;
        Ok(Self { connection: db })
    }

    /// Creates new secondary database connection, given info of primary and secondary file paths and column families.
    /// Secondary database is used for read-only queries, and should be explicitly refreshed.
    pub fn new_secondary(config: &Config, cfs: &[&str]) -> Result<Self, Error> {
        let primary_path = &config.directory;
        let secondary_path = config.get_secondary()?;
        let db = DB::open_cf_as_secondary(&Options::default(), primary_path, secondary_path, cfs)
            .map_err(Error::RocksDB)?;
        Ok(Self { connection: db })
    }

    /// Refreshes secondary database connection, by catching up with primary database.
    pub fn refresh(&self) -> Result<(), Error> {
        self.connection.try_catch_up_with_primary().map_err(Error::RocksDB)
    }

    /// Puts value into database.
    pub fn put<I: DbItem + Serialize>(&self, item: I) -> Result<(), Error> {
        let cf = self.connection.cf_handle(I::get_cf().as_str()).ok_or(Error::CfNotFound)?;
        let key = item.get_full_key();
        let value = to_vec(&item).map_err(Error::Serde)?;
        self.connection.put_cf(&cf, key, value).map_err(Error::RocksDB)
    }

<<<<<<< HEAD
    pub fn get<I: DbItem + DeserializeOwned>(&self, key: Vec<u8>) -> Result<I, DbError> {
        let cf = self.connection.cf_handle(I::get_cf().as_str()).ok_or(DbError::CfNotFound)?;
        let item_res = self.connection.get_cf(&cf, key).map_err(|e| DbError::RocksDB(e))?;

        let item = item_res.ok_or(DbError::NotFound)?;
        let value = serde_json::from_slice(&item).map_err(|e| DbError::Serde(e))?;
=======
    /// Gets value from database.
    pub fn get<I: DbItem + DeserializeOwned>(&self, key: Vec<u8>) -> Result<I, Error> {
        let cf = self.connection.cf_handle(I::get_cf().as_str()).ok_or(Error::CfNotFound)?;
        let item_res = self.connection.get_cf(&cf, key).map_err(Error::RocksDB)?;
        let item = item_res.ok_or(Error::NotFound)?;
        let value = serde_json::from_slice(&item).map_err(Error::Serde)?;
>>>>>>> 80eff892
        Ok(value)
    }

    /// Gets values from database from the end, up to `num_elements`, starting from `prefix`.
    pub fn read_from_end<I: DbItem + DeserializeOwned>(
        &self, prefix: String, num_elements: Option<usize>,
    ) -> Result<Vec<I>, Error> {
        let num_elements = num_elements.unwrap_or(usize::MAX);
        let cf = self.connection.cf_handle(I::get_cf().as_str()).ok_or(Error::CfNotFound)?;
        let iter = self.connection.prefix_iterator_cf(&cf, prefix);
        let mut elements = Vec::new();
        for (_, db_value) in iter.map(Result::unwrap).take(num_elements) {
            let tx = serde_json::from_slice(db_value.as_ref()).map_err(Error::Serde)?;
            elements.push(tx);
        }
        Ok(elements)
    }
}

#[cfg(test)]
mod test {
    use super::{Config, Db, DbItem};
    use crate::txs::{compute, Kind, Tx};
    use alloy_rlp::encode;

    fn config_for_dir(directory: &str) -> Config {
        Config { directory: directory.to_string(), secondary: None }
    }

    #[test]
    fn test_put_get() {
        let db = Db::new(&config_for_dir("test-pg-storage"), &[&Tx::get_cf()]).unwrap();
        let tx = Tx::default_with(Kind::ComputeRequest, encode(compute::Request::default()));
        db.put(tx.clone()).unwrap();
        let key = Tx::construct_full_key(Kind::ComputeRequest, tx.hash());
        let item = db.get::<Tx>(key).unwrap();
        assert_eq!(tx, item);
    }

    #[test]
    fn test_read_from_end() {
        let db = Db::new(&config_for_dir("test-rfs-storage"), &[&Tx::get_cf()]).unwrap();
        let tx1 = Tx::default_with(Kind::ComputeRequest, encode(compute::Request::default()));
        let tx2 = Tx::default_with(
            Kind::ComputeAssignment,
            encode(compute::Assignment::default()),
        );
        let tx3 = Tx::default_with(
            Kind::ComputeVerification,
            encode(compute::Verification::default()),
        );
        db.put(tx1.clone()).unwrap();
        db.put(tx2.clone()).unwrap();
        db.put(tx3.clone()).unwrap();

        // FIX: Test fails if you specify reading more than 1 item for a single prefix
        let items1 = db.read_from_end::<Tx>(Kind::ComputeRequest.into(), Some(1)).unwrap();
        let items2 = db.read_from_end::<Tx>(Kind::ComputeAssignment.into(), Some(1)).unwrap();
        let items3 = db.read_from_end::<Tx>(Kind::ComputeVerification.into(), Some(1)).unwrap();
        assert_eq!(vec![tx1], items1);
        assert_eq!(vec![tx2], items2);
        assert_eq!(vec![tx3], items3);
    }
}<|MERGE_RESOLUTION|>--- conflicted
+++ resolved
@@ -103,21 +103,12 @@
         self.connection.put_cf(&cf, key, value).map_err(Error::RocksDB)
     }
 
-<<<<<<< HEAD
-    pub fn get<I: DbItem + DeserializeOwned>(&self, key: Vec<u8>) -> Result<I, DbError> {
-        let cf = self.connection.cf_handle(I::get_cf().as_str()).ok_or(DbError::CfNotFound)?;
-        let item_res = self.connection.get_cf(&cf, key).map_err(|e| DbError::RocksDB(e))?;
-
-        let item = item_res.ok_or(DbError::NotFound)?;
-        let value = serde_json::from_slice(&item).map_err(|e| DbError::Serde(e))?;
-=======
     /// Gets value from database.
     pub fn get<I: DbItem + DeserializeOwned>(&self, key: Vec<u8>) -> Result<I, Error> {
         let cf = self.connection.cf_handle(I::get_cf().as_str()).ok_or(Error::CfNotFound)?;
         let item_res = self.connection.get_cf(&cf, key).map_err(Error::RocksDB)?;
         let item = item_res.ok_or(Error::NotFound)?;
         let value = serde_json::from_slice(&item).map_err(Error::Serde)?;
->>>>>>> 80eff892
         Ok(value)
     }
 
