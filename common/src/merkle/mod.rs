--- conflicted
+++ resolved
@@ -79,15 +79,10 @@
 #[derive(Debug)]
 /// An error type for the merkle tree.
 pub enum MerkleError {
-<<<<<<< HEAD
 	/// The root of the merkle tree is not found.
 	RootNotFound,
 	/// The nodes are not found in the merkle tree.
 	NodesNotFound,
-=======
-    RootNotFound,
-    NodesNotFound,
->>>>>>> 5b24ff99
 }
 
 impl StdError for MerkleError {}
