use getset::Getters;
use rocksdb::{self, Direction, IteratorMode, Options, ReadOptions, DB};
use serde::{de::DeserializeOwned, Deserialize, Serialize};
use serde_json::{self, to_vec};
use std::error::Error as StdError;
use std::fmt::{Display, Formatter, Result as FmtResult};

mod items;

pub use rocksdb::ErrorKind as RocksDBErrorKind;

pub const CHECKPOINTS_CF: &str = "checkpoints";

#[derive(Debug)]
/// Errors that can arise while using database.
pub enum Error {
    /// RocksDB failed.
    RocksDB(rocksdb::Error),
    /// Error when decoding entries from RocksDB.
    Serde(serde_json::Error),
    /// Error when column family is not found.
    CfNotFound,
    /// Error when entry is not found.
    NotFound,
    /// Config parsing error.
    Config(String),
}

impl StdError for Error {}

impl Display for Error {
    fn fmt(&self, f: &mut Formatter) -> FmtResult {
        match self {
            Self::RocksDB(e) => write!(f, "{}", e),
            Self::Serde(e) => write!(f, "{}", e),
            Self::CfNotFound => write!(f, "CfNotFound"),
            Self::NotFound => write!(f, "NotFound"),
            Self::Config(msg) => write!(f, "Config({:?})", msg),
        }
    }
}

pub trait DbItem {
    fn get_key(&self) -> Vec<u8>;
    fn get_prefix(&self) -> String;
    fn get_cf() -> String;
    fn get_full_key(&self) -> Vec<u8> {
        let suffix = self.get_key();
        let mut key = self.get_prefix().as_bytes().to_vec();
        key.extend(suffix);
        key
    }
}

#[derive(Debug, Clone, Serialize, Deserialize, Getters)]
#[getset(get = "pub")]
pub struct Config {
    directory: String,
    secondary: Option<String>,
}

impl Config {
    fn get_secondary(&self) -> Result<&String, Error> {
        self.secondary.as_ref().ok_or(Error::Config("secondary path not set".into()))
    }
}

#[derive(Getters)]
#[getset(get = "pub")]
/// Wrapper for database connection.
pub struct Db {
    connection: DB,
    config: Config,
}

impl Db {
    /// Creates new database connection, given info of local file path and column families.
    pub fn new<I: IntoIterator<Item = N>, N: AsRef<str>>(
        config: &Config, cfs: I,
    ) -> Result<Self, Error> {
        let path = &config.directory;
        let mut opts = Options::default();
        opts.create_if_missing(true);
        opts.create_missing_column_families(true);
        let db = DB::open_cf(&opts, path, cfs).map_err(Error::RocksDB)?;
        Ok(Self { connection: db, config: config.clone() })
    }

    pub fn get_config(&self) -> Config {
        self.config.clone()
    }

    /// Creates new read-only database connection, given info of local file path and column families.
    pub fn new_read_only(config: &Config, cfs: &[&str]) -> Result<Self, Error> {
        let path = &config.directory;
        let db = DB::open_cf_for_read_only(&Options::default(), path, cfs, false)
            .map_err(Error::RocksDB)?;
        Ok(Self { connection: db, config: config.clone() })
    }

    /// Creates new secondary database connection, given info of primary and secondary file paths and column families.
    /// Secondary database is used for read-only queries, and should be explicitly refreshed.
    pub fn new_secondary<I: IntoIterator<Item = N>, N: AsRef<str>>(
        config: &Config, cfs: I,
    ) -> Result<Self, Error> {
        let primary_path = &config.directory;
        let secondary_path = config.get_secondary()?;
        let db = DB::open_cf_as_secondary(&Options::default(), primary_path, secondary_path, cfs)
            .map_err(Error::RocksDB)?;
        Ok(Self { connection: db, config: config.clone() })
    }

    /// Refreshes secondary database connection, by catching up with primary database.
    pub fn refresh(&self) -> Result<(), Error> {
        self.connection.try_catch_up_with_primary().map_err(Error::RocksDB)
    }

    /// Puts checkpoint into database.
    pub fn put_checkpoint<I: DbItem + Serialize>(&self, item: I) -> Result<(), Error> {
        let cf = self.connection.cf_handle(CHECKPOINTS_CF).ok_or(Error::CfNotFound)?;
        let key = I::get_cf();
        let value = to_vec(&item).map_err(Error::Serde)?;
        self.connection.put_cf(&cf, key, value).map_err(Error::RocksDB)
    }

    /// Gets checkpoint from database.
    pub fn get_checkpoint<I: DbItem + DeserializeOwned>(&self) -> Result<I, Error> {
        let cf = self.connection.cf_handle(CHECKPOINTS_CF).ok_or(Error::CfNotFound)?;
        let item_res = self.connection.get_cf(&cf, I::get_cf()).map_err(Error::RocksDB)?;
        let item = item_res.ok_or(Error::NotFound)?;
        let value = serde_json::from_slice(&item).map_err(Error::Serde)?;
        Ok(value)
    }

    /// Puts value into database.
    pub fn put<I: DbItem + Serialize>(&self, item: I) -> Result<(), Error> {
        let cf = self.connection.cf_handle(I::get_cf().as_str()).ok_or(Error::CfNotFound)?;
        let key = item.get_full_key();
        let value = to_vec(&item).map_err(Error::Serde)?;
        // Save the checkpoint
        self.put_checkpoint(item)?;
        // Save item to DB
        self.connection.put_cf(&cf, key, value).map_err(Error::RocksDB)
    }

    /// Gets value from database.
    pub fn get<I: DbItem + DeserializeOwned>(&self, key: Vec<u8>) -> Result<I, Error> {
        let cf = self.connection.cf_handle(I::get_cf().as_str()).ok_or(Error::CfNotFound)?;
        let item_res = self.connection.get_cf(&cf, key).map_err(Error::RocksDB)?;
        let item = item_res.ok_or(Error::NotFound)?;
        let value = serde_json::from_slice(&item).map_err(Error::Serde)?;
        Ok(value)
    }

    /// Gets multiple values from database.
    pub fn get_multi<I: DbItem + DeserializeOwned>(
        &self, keys: Vec<Vec<u8>>,
    ) -> Result<Vec<I>, Error> {
        let cf = self.connection.cf_handle(I::get_cf().as_str()).ok_or(Error::CfNotFound)?;
        let items = self.connection.batched_multi_get_cf(&cf, &keys, true);
        let mut values = Vec::new();
        for item_res in items {
            let item = item_res.map_err(Error::RocksDB)?.ok_or(Error::NotFound)?;
            let value = serde_json::from_slice(&item).map_err(Error::Serde)?;
            values.push(value);
        }
        Ok(values)
    }

    /// Gets values from database from the start, up to `num_elements`, starting from `from`, with `prefix`.
    pub fn get_range_from_start<I: DbItem + DeserializeOwned>(
        &self, prefix: &str, from: Option<Vec<u8>>, num_elements: Option<usize>,
    ) -> Result<Vec<I>, Error> {
        let num_elements = num_elements.unwrap_or(usize::MAX);
        let cf = self.connection.cf_handle(I::get_cf().as_str()).ok_or(Error::CfNotFound)?;

        let mut readopts = ReadOptions::default();
        readopts.set_prefix_same_as_start(true);
        if let Some(from) = from {
            readopts.set_iterate_range(from..);
        }
        let iter = self.connection.iterator_cf_opt(
            &cf,
            readopts,
            IteratorMode::From(prefix.as_ref(), Direction::Forward),
        );

        let mut elements = Vec::new();
        for (_, db_value) in iter.map(Result::unwrap).take(num_elements) {
            let tx = serde_json::from_slice(db_value.as_ref()).map_err(Error::Serde)?;
            elements.push(tx);
        }
        Ok(elements)
    }
}

#[cfg(test)]
mod test {
    use crate::db::{Config, Db, DbItem, CHECKPOINTS_CF};
    use crate::tx::{compute, consts, Body, Tx};

    fn config_for_dir(directory: &str) -> Config {
        Config { directory: directory.to_string(), secondary: None }
    }

    #[test]
    fn test_put_get() {
        let db = Db::new(
            &config_for_dir("test-pg-storage"),
<<<<<<< HEAD
            &[&Tx::get_cf(), CHECKPOINTS_CF],
=======
            [Tx::get_cf(), CHECKPOINTS_CF.to_string()],
>>>>>>> fa490a5a
        )
        .unwrap();
        let tx = Tx::default_with(Body::ComputeRequest(compute::Request::default()));
        db.put(tx.clone()).unwrap();
        let key = Tx::construct_full_key(consts::COMPUTE_REQUEST, tx.hash());
        let item = db.get::<Tx>(key).unwrap();
        assert_eq!(tx, item);
    }

    #[test]
    fn test_get_range_from_start() {
        let db = Db::new(
            &config_for_dir("test-rfs-storage"),
<<<<<<< HEAD
            &[&Tx::get_cf(), CHECKPOINTS_CF],
=======
            [Tx::get_cf(), CHECKPOINTS_CF.to_string()],
>>>>>>> fa490a5a
        )
        .unwrap();
        let tx1 = Tx::default_with(Body::ComputeRequest(compute::Request::default()));
        let tx2 = Tx::default_with(Body::ComputeAssignment(compute::Assignment::default()));
        let tx3 = Tx::default_with(Body::ComputeVerification(compute::Verification::default()));
        db.put(tx1.clone()).unwrap();
        db.put(tx2.clone()).unwrap();
        db.put(tx3.clone()).unwrap();

        // FIX: Test fails if you specify reading more than 1 item for a single prefix
        let items1 = db.get_range_from_start::<Tx>(consts::COMPUTE_REQUEST, None, Some(1)).unwrap();
        let items2 =
            db.get_range_from_start::<Tx>(consts::COMPUTE_ASSIGNMENT, None, Some(1)).unwrap();
        let items3 =
            db.get_range_from_start::<Tx>(consts::COMPUTE_VERIFICATION, None, Some(1)).unwrap();
        assert_eq!(vec![tx1], items1);
        assert_eq!(vec![tx2], items2);
        assert_eq!(vec![tx3], items3);
    }

    #[test]
    fn test_put_get_multi() {
        let db = Db::new(
            &config_for_dir("test-pgm-storage"),
<<<<<<< HEAD
            &[&Tx::get_cf(), CHECKPOINTS_CF],
=======
            [Tx::get_cf(), CHECKPOINTS_CF.to_string()],
>>>>>>> fa490a5a
        )
        .unwrap();
        let tx1 = Tx::default_with(Body::ComputeRequest(compute::Request::default()));
        let tx2 = Tx::default_with(Body::ComputeAssignment(compute::Assignment::default()));
        let tx3 = Tx::default_with(Body::ComputeVerification(compute::Verification::default()));
        db.put(tx1.clone()).unwrap();
        db.put(tx2.clone()).unwrap();
        db.put(tx3.clone()).unwrap();

        let key1 = Tx::construct_full_key(consts::COMPUTE_REQUEST, tx1.hash());
        let key2 = Tx::construct_full_key(consts::COMPUTE_ASSIGNMENT, tx2.hash());
        let key3 = Tx::construct_full_key(consts::COMPUTE_VERIFICATION, tx3.hash());
        let items = db.get_multi::<Tx>(vec![key1, key2, key3]).unwrap();
        assert_eq!(vec![tx1, tx2, tx3], items);
    }
}<|MERGE_RESOLUTION|>--- conflicted
+++ resolved
@@ -207,11 +207,7 @@
     fn test_put_get() {
         let db = Db::new(
             &config_for_dir("test-pg-storage"),
-<<<<<<< HEAD
-            &[&Tx::get_cf(), CHECKPOINTS_CF],
-=======
             [Tx::get_cf(), CHECKPOINTS_CF.to_string()],
->>>>>>> fa490a5a
         )
         .unwrap();
         let tx = Tx::default_with(Body::ComputeRequest(compute::Request::default()));
@@ -225,11 +221,7 @@
     fn test_get_range_from_start() {
         let db = Db::new(
             &config_for_dir("test-rfs-storage"),
-<<<<<<< HEAD
-            &[&Tx::get_cf(), CHECKPOINTS_CF],
-=======
             [Tx::get_cf(), CHECKPOINTS_CF.to_string()],
->>>>>>> fa490a5a
         )
         .unwrap();
         let tx1 = Tx::default_with(Body::ComputeRequest(compute::Request::default()));
@@ -254,11 +246,7 @@
     fn test_put_get_multi() {
         let db = Db::new(
             &config_for_dir("test-pgm-storage"),
-<<<<<<< HEAD
-            &[&Tx::get_cf(), CHECKPOINTS_CF],
-=======
             [Tx::get_cf(), CHECKPOINTS_CF.to_string()],
->>>>>>> fa490a5a
         )
         .unwrap();
         let tx1 = Tx::default_with(Body::ComputeRequest(compute::Request::default()));
