--- conflicted
+++ resolved
@@ -17,23 +17,13 @@
     fmt::{Display, Formatter, Result as FmtResult},
 };
 
-<<<<<<< HEAD
-/// Struct containing the state of the verification job runner
-pub struct VerificationJobRunner {
+/// Struct containing the state of the verification runner
+pub struct VerificationRunner {
     count: HashMap<DomainHash, u64>,
     indices: HashMap<DomainHash, HashMap<String, u64>>,
     local_trust: HashMap<DomainHash, HashMap<(u64, u64), f32>>,
     seed_trust: HashMap<DomainHash, HashMap<u64, f32>>,
     lt_sub_trees: HashMap<DomainHash, HashMap<u64, DenseIncrementalMerkleTree<Keccak256>>>,
-=======
-/// Struct containing the state of the verification runner
-pub struct VerificationRunner {
-    count: HashMap<DomainHash, u32>,
-    indices: HashMap<DomainHash, HashMap<String, u32>>,
-    local_trust: HashMap<DomainHash, HashMap<(u32, u32), f32>>,
-    seed_trust: HashMap<DomainHash, HashMap<u32, f32>>,
-    lt_sub_trees: HashMap<DomainHash, HashMap<u32, DenseIncrementalMerkleTree<Keccak256>>>,
->>>>>>> 80eff892
     lt_master_tree: HashMap<DomainHash, DenseIncrementalMerkleTree<Keccak256>>,
     compute_scores: HashMap<DomainHash, HashMap<TxHash, compute::Scores>>,
     compute_tree: HashMap<DomainHash, HashMap<TxHash, DenseMerkleTree<Keccak256>>>,
