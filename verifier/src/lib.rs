--- conflicted
+++ resolved
@@ -8,12 +8,8 @@
 use libp2p::{gossipsub, mdns, swarm::SwarmEvent, Swarm};
 use openrank_common::{
     address_from_sk, broadcast_event, build_node, config,
-<<<<<<< HEAD
     db::{self, Db, DbItem, CHECKPOINTS_CF},
-=======
-    db::{self, Db, DbItem},
     logs::setup_tracing,
->>>>>>> 0d8d0a9e
     net,
     topics::{Domain, Topic},
     tx::{self, compute, consts, Address, Tx},
@@ -23,16 +19,9 @@
 use rpc::{RpcServer, VerifierServer};
 use serde::{Deserialize, Serialize};
 use std::fmt::{Display, Formatter, Result as FmtResult};
-<<<<<<< HEAD
-use std::{error::Error as StdError, sync::Arc};
+use std::{error::Error as StdError, sync::Arc, time::Instant};
 use tokio::{select, sync::Mutex};
-use tracing::{error, info};
-use tracing_subscriber::EnvFilter;
-=======
-use std::{error::Error as StdError, time::Instant};
-use tokio::select;
 use tracing::{debug, error, info};
->>>>>>> 0d8d0a9e
 
 use openrank_common::runners::verification_runner::{self as runner, VerificationRunner};
 
@@ -360,14 +349,10 @@
     /// - Load all the TXs from the DB
     /// - Just take TrustUpdate and SeedUpdate transactions
     /// - Update VerificationRunner using functions update_trust, update_seed
-<<<<<<< HEAD
     pub async fn node_recovery(&mut self) -> Result<(), Error> {
-=======
-    pub fn node_recovery(&mut self) -> Result<(), Error> {
         info!("NODE_RECOVERY_START");
         let start = Instant::now();
 
->>>>>>> 0d8d0a9e
         // collect all trust update and seed update txs
         let mut txs = Vec::new();
         let mut trust_update_txs: Vec<Tx> =
