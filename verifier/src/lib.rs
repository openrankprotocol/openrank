use alloy_rlp::Decodable;
use dotenv::dotenv;
use futures::StreamExt;
use getset::Getters;
use jsonrpsee::{server::Server, RpcModule};
use k256::ecdsa;
use k256::ecdsa::SigningKey;
use libp2p::{gossipsub, mdns, swarm::SwarmEvent, Swarm};
use openrank_common::{
    address_from_sk, broadcast_event, build_node, config,
    db::{self, Db, DbItem, CHECKPOINTS_CF},
    logs::setup_tracing,
    net,
    topics::{Domain, Topic},
    tx::{self, compute, consts, Address, Tx},
    tx_event::TxEvent,
    MyBehaviour, MyBehaviourEvent,
};
use rpc::{RpcServer, VerifierServer};
use serde::{Deserialize, Serialize};
<<<<<<< HEAD
use std::time::Instant;
use tokio::select;
=======
use std::fmt::{Display, Formatter, Result as FmtResult};
use std::{error::Error as StdError, sync::Arc, time::Instant};
use tokio::{select, sync::Mutex};
>>>>>>> 297f55a3
use tracing::{debug, error, info};

use openrank_common::runners::verification_runner::{self as runner, VerificationRunner};

<<<<<<< HEAD
#[derive(thiserror::Error, Debug)]
=======
mod rpc;

#[derive(Debug)]
>>>>>>> 297f55a3
/// Errors that can arise while using the verifier node.
pub enum Error {
    /// The decode error. This can arise when decoding a transaction.
    #[error("Decode error: {0}")]
    Decode(alloy_rlp::Error),
    /// The database error. The database error can occur when interacting with the database.
    #[error("DB error: {0}")]
    Db(db::Error),
    /// The domain not found error. This can arise when the domain is not found in the config.
    #[error("Domain not found error: {0}")]
    DomainNotFound(String),
    /// The p2p error. This can arise when sending or receiving messages over the p2p network.
    #[error("P2P error: {0}")]
    P2P(String),
    /// The compute internal error. This can arise when there is an internal error in the verification runner.
    #[error("Runner error: {0}")]
    Runner(runner::Error),
    /// The signature error. This can arise when verifying a transaction signature.
    #[error("Signature error: {0}")]
    Signature(ecdsa::Error),
    /// The invalid tx kind error.
    #[error("Invalid TX kind")]
    InvalidTxKind,
}

impl From<runner::Error> for Error {
    fn from(val: runner::Error) -> Self {
        Error::Runner(val)
    }
}

#[derive(Debug, Clone, Serialize, Deserialize, Getters)]
#[getset(get = "pub")]
/// The whitelist for the Verifier.
struct Whitelist {
    /// The list of addresses that are allowed to be block builders.
    #[serde(alias = "block_builders")]
    block_builder: Vec<Address>,
    /// The list of addresses that are allowed to be computers.
    #[serde(alias = "computers")]
    computer: Vec<Address>,
}

#[derive(Debug, Clone, Serialize, Deserialize, Getters)]
#[getset(get = "pub")]
/// The configuration for the Verifier.
struct Config {
    /// The list of domains to perform verification for.
    domains: Vec<Domain>,
    /// The whitelist for the Verifier.
    whitelist: Whitelist,
    database: db::Config,
    p2p: net::Config,
    rpc: net::RpcConfig,
}

#[derive(Getters)]
#[getset(get = "pub")]
/// The Verifier node. It contains the Swarm, the Config, the DB, the VerificationRunner, and the SecretKey.
pub struct Node {
    swarm: Swarm<MyBehaviour>,
    config: Config,
    db: Db,
    verification_runner: Arc<Mutex<VerificationRunner>>,
    secret_key: SigningKey,
    rpc: RpcModule<VerifierServer>,
}

impl Node {
    /// Initializes the node:
    /// - Loads the config from config.toml.
    /// - Initializes the Swarm.
    /// - Initializes the DB.
    /// - Initializes the VerificationRunner.
    pub async fn init() -> Result<Self, Box<dyn std::error::Error>> {
        dotenv().ok();
        setup_tracing();

        let secret_key_hex = std::env::var("SECRET_KEY").expect("SECRET_KEY must be set.");
        let secret_key_bytes = hex::decode(secret_key_hex)?;
        let secret_key = SigningKey::from_slice(secret_key_bytes.as_slice())?;

        let config_loader = config::Loader::new("openrank-verifier")?;
        let config: Config = config_loader.load_or_create(include_str!("../config.toml"))?;
        let db = Db::new(&config.database, [Tx::get_cf(), CHECKPOINTS_CF.to_string()])?;
        let verification_runner = VerificationRunner::new(&config.domains);

        let verification_runner_arc_mutex = Arc::new(Mutex::new(verification_runner));
        let verifier_server = VerifierServer::new(verification_runner_arc_mutex.clone());
        let rpc = verifier_server.into_rpc();

        let swarm = build_node(net::load_keypair(config.p2p().keypair(), &config_loader)?).await?;
        info!("PEER_ID: {:?}", swarm.local_peer_id());

        Ok(Self {
            swarm,
            config,
            db,
            verification_runner: verification_runner_arc_mutex,
            secret_key,
            rpc,
        })
    }

    /// Handles incoming gossipsub `event` given the `topics` this node is interested in.
    /// Handling includes TX validation, storage in local db, or optionally triggering a broadcast
    /// of postceding TX to the network.
    async fn handle_gossipsub_events(
        &mut self, event: gossipsub::Event, topics: Vec<&Topic>, domains: Vec<Domain>,
    ) -> Result<(), Error> {
        if let gossipsub::Event::Message { propagation_source, message_id, message } = event {
            for topic in topics {
                let topic_wrapper = gossipsub::IdentTopic::new(topic.clone());
                if message.topic != topic_wrapper.hash() {
                    continue;
                }
                debug!(
                    "TOPIC: {}, ID: {message_id}, FROM: {propagation_source}",
                    message.topic.as_str(),
                );
                match topic {
                    Topic::NamespaceTrustUpdate(namespace) => {
                        let tx_event =
                            TxEvent::decode(&mut message.data.as_slice()).map_err(Error::Decode)?;
                        let tx =
                            Tx::decode(&mut tx_event.data().as_slice()).map_err(Error::Decode)?;
                        if let tx::Body::TrustUpdate(trust_update) = tx.body().clone() {
                            info!("NAMESPACE_TRUST_UPDATE: {}", namespace);

                            tx.verify_against(namespace.owner()).map_err(Error::Signature)?;
                            self.db.put(tx.clone()).map_err(Error::Db)?;
                            assert!(namespace == trust_update.trust_id());
                            let domain = domains
                                .iter()
                                .find(|x| &x.trust_namespace() == namespace)
                                .ok_or(Error::DomainNotFound(namespace.clone().to_hex()))?;
                            let mut verification_runner_mut = self.verification_runner.lock().await;
                            verification_runner_mut
                                .update_trust(domain.clone(), trust_update.entries().clone())
                                .map_err(Error::Runner)?;
                        } else {
                            return Err(Error::InvalidTxKind);
                        }
                    },
                    Topic::NamespaceSeedUpdate(namespace) => {
                        let tx_event =
                            TxEvent::decode(&mut message.data.as_slice()).map_err(Error::Decode)?;
                        let tx =
                            Tx::decode(&mut tx_event.data().as_slice()).map_err(Error::Decode)?;
                        if let tx::Body::SeedUpdate(seed_update) = tx.body() {
                            info!("NAMESPACE_SEED_UPDATE: {}", namespace);

                            tx.verify_against(namespace.owner()).map_err(Error::Signature)?;
                            // Add Tx to db
                            self.db.put(tx.clone()).map_err(Error::Db)?;
                            assert!(namespace == seed_update.seed_id());
                            let domain = domains
                                .iter()
                                .find(|x| &x.trust_namespace() == namespace)
                                .ok_or(Error::DomainNotFound(namespace.clone().to_hex()))?;
                            let mut verification_runner_mut = self.verification_runner.lock().await;
                            verification_runner_mut
                                .update_seed(domain.clone(), seed_update.entries().clone())
                                .map_err(Error::Runner)?;
                        } else {
                            return Err(Error::InvalidTxKind);
                        }
                    },
                    Topic::DomainAssignent(domain_id) => {
                        let tx_event =
                            TxEvent::decode(&mut message.data.as_slice()).map_err(Error::Decode)?;
                        let tx =
                            Tx::decode(&mut tx_event.data().as_slice()).map_err(Error::Decode)?;
                        if let tx::Body::ComputeAssignment(compute_assignment) = tx.body() {
                            info!("DOMAIN_ASSIGNMENT_EVENT: {}", domain_id);

                            let address = tx.verify().map_err(Error::Signature)?;
                            assert!(self.config.whitelist.block_builder.contains(&address));
                            // Add Tx to db
                            self.db.put(tx.clone()).map_err(Error::Db)?;
                            let verifier_address = address_from_sk(&self.secret_key);
                            assert!(compute_assignment
                                .assigned_verifier_nodes()
                                .contains(&verifier_address));
                            assert!(self
                                .config
                                .whitelist
                                .computer
                                .contains(compute_assignment.assigned_compute_node()));

                            let domain = domains
                                .iter()
                                .find(|x| &x.to_hash() == domain_id)
                                .ok_or(Error::DomainNotFound((*domain_id).to_hex()))?;
                            let mut verification_runner_mut = self.verification_runner.lock().await;
                            verification_runner_mut
                                .update_assigment(domain.clone(), tx.hash())
                                .map_err(Error::Runner)?;
                            let res = verification_runner_mut
                                .check_finished_assignments(domain.clone())
                                .map_err(Error::Runner)?;
                            for (tx_hash, verification_res) in res {
                                let verification_res =
                                    compute::Verification::new(tx_hash, verification_res);
                                let mut tx = Tx::default_with(tx::Body::ComputeVerification(
                                    verification_res,
                                ));
                                tx.sign(&self.secret_key).map_err(Error::Signature)?;
                                broadcast_event(
                                    &mut self.swarm,
                                    tx,
                                    Topic::DomainVerification(*domain_id),
                                )
                                .map_err(|e| Error::P2P(e.to_string()))?;
                            }
                        } else {
                            return Err(Error::InvalidTxKind);
                        }
                    },
                    Topic::DomainScores(domain_id) => {
                        let tx_event =
                            TxEvent::decode(&mut message.data.as_slice()).map_err(Error::Decode)?;
                        let tx =
                            Tx::decode(&mut tx_event.data().as_slice()).map_err(Error::Decode)?;
                        if let tx::Body::ComputeScores(compute_scores) = tx.body() {
                            info!("DOMAIN_SCORES_EVENT: {}", domain_id);

                            let address = tx.verify().map_err(Error::Signature)?;
                            assert!(self.config.whitelist.computer.contains(&address));
                            // Add Tx to db
                            self.db.put(tx.clone()).map_err(Error::Db)?;
                            let domain = domains
                                .iter()
                                .find(|x| &x.to_hash() == domain_id)
                                .ok_or(Error::DomainNotFound((*domain_id).to_hex()))?;
                            let mut verification_runner_mut = self.verification_runner.lock().await;
                            verification_runner_mut
                                .update_scores(domain.clone(), tx.hash(), compute_scores.clone())
                                .map_err(Error::Runner)?;
                            let res = verification_runner_mut
                                .check_finished_assignments(domain.clone())
                                .map_err(Error::Runner)?;
                            for (tx_hash, verification_res) in res {
                                let verification_res =
                                    compute::Verification::new(tx_hash, verification_res);
                                let mut tx = Tx::default_with(tx::Body::ComputeVerification(
                                    verification_res,
                                ));
                                tx.sign(&self.secret_key).map_err(Error::Signature)?;
                                broadcast_event(
                                    &mut self.swarm,
                                    tx,
                                    Topic::DomainVerification(*domain_id),
                                )
                                .map_err(|e| Error::P2P(e.to_string()))?;
                            }
                        } else {
                            return Err(Error::InvalidTxKind);
                        }
                    },
                    Topic::DomainCommitment(domain_id) => {
                        let tx_event =
                            TxEvent::decode(&mut message.data.as_slice()).map_err(Error::Decode)?;
                        let tx =
                            Tx::decode(&mut tx_event.data().as_slice()).map_err(Error::Decode)?;
                        if let tx::Body::ComputeCommitment(compute_commitment) = tx.body() {
                            info!("DOMAIN_COMMITMENT_EVENT: {}", domain_id);

                            let address = tx.verify().map_err(Error::Signature)?;
                            assert!(self.config.whitelist.computer.contains(&address));
                            // Add Tx to db
                            self.db.put(tx.clone()).map_err(Error::Db)?;
                            let domain = domains
                                .iter()
                                .find(|x| &x.to_hash() == domain_id)
                                .ok_or(Error::DomainNotFound(domain_id.to_hex()))?;
                            let mut verification_runner_mut = self.verification_runner.lock().await;
                            verification_runner_mut.update_commitment(compute_commitment.clone());
                            let res = verification_runner_mut
                                .check_finished_assignments(domain.clone())
                                .map_err(Error::Runner)?;
                            for (tx_hash, verification_res) in res {
                                let verification_res =
                                    compute::Verification::new(tx_hash, verification_res);
                                let mut tx = Tx::default_with(tx::Body::ComputeVerification(
                                    verification_res,
                                ));
                                tx.sign(&self.secret_key).map_err(Error::Signature)?;
                                broadcast_event(
                                    &mut self.swarm,
                                    tx,
                                    Topic::DomainVerification(*domain_id),
                                )
                                .map_err(|e| Error::P2P(e.to_string()))?;
                            }
                        } else {
                            return Err(Error::InvalidTxKind);
                        }
                    },
                    _ => {},
                }
            }
        }

        Ok(())
    }

    /// Recover VerificationRunner state from DB.
    ///
    /// - Load all the TXs from the DB
    /// - Just take TrustUpdate and SeedUpdate transactions
    /// - Update VerificationRunner using functions update_trust, update_seed
    pub async fn node_recovery(&mut self) -> Result<(), Error> {
        info!("NODE_RECOVERY_START");
        let start = Instant::now();

        // collect all trust update and seed update txs
        let mut txs = Vec::new();
        let mut trust_update_txs: Vec<Tx> =
            self.db.get_range_from_start(consts::TRUST_UPDATE, None, None).map_err(Error::Db)?;
        txs.append(&mut trust_update_txs);
        drop(trust_update_txs);

        info!("LT_TX_READ_LEN: {}", txs.len());

        let mut seed_update_txs: Vec<Tx> =
            self.db.get_range_from_start(consts::SEED_UPDATE, None, None).map_err(Error::Db)?;
        txs.append(&mut seed_update_txs);
        drop(seed_update_txs);

        info!("ST_TX_READ_LEN: {}", txs.len());

        // sort txs by sequence_number
        txs.sort_unstable_by_key(|tx| tx.get_sequence_number());

        // update verification runner
        let mut verification_runner_mut = self.verification_runner.lock().await;
        for tx in txs {
            match tx.body() {
                tx::Body::TrustUpdate(trust_update) => {
                    let namespace = trust_update.trust_id().clone();
                    let domain = self
                        .config
                        .domains
                        .iter()
                        .find(|x| x.trust_namespace() == namespace)
                        .ok_or(Error::DomainNotFound(namespace.clone().to_hex()))?;
                    verification_runner_mut
                        .update_trust(domain.clone(), trust_update.entries().clone())
                        .map_err(Error::Runner)?;
                },
                tx::Body::SeedUpdate(seed_update) => {
                    let namespace = seed_update.seed_id().clone();
                    let domain = self
                        .config
                        .domains
                        .iter()
                        .find(|x| x.seed_namespace() == namespace)
                        .ok_or(Error::DomainNotFound(namespace.clone().to_hex()))?;
                    verification_runner_mut
                        .update_seed(domain.clone(), seed_update.entries().clone())
                        .map_err(Error::Runner)?;
                },
                _ => (),
            }
        }

        info!("NODE_RECOVERY_COMPLETED: {:?}", start.elapsed());

        Ok(())
    }

    /// Runs the node:
    /// - Listens on all interfaces and whatever port the OS assigns.
    /// - subscribe to all the topics.
    /// - Handles gossipsub events.
    /// - Handles mDNS events.
    pub async fn run(&mut self) -> Result<(), Box<dyn std::error::Error>> {
        let topics_trust_update: Vec<Topic> = self
            .config
            .domains
            .clone()
            .into_iter()
            .map(|x| x.trust_namespace())
            .map(|namespace| Topic::NamespaceTrustUpdate(namespace.clone()))
            .collect();
        let topics_seed_update: Vec<Topic> = self
            .config
            .domains
            .clone()
            .into_iter()
            .map(|x| x.seed_namespace())
            .map(|namespace| Topic::NamespaceSeedUpdate(namespace.clone()))
            .collect();
        let topics_assignment: Vec<Topic> = self
            .config
            .domains
            .clone()
            .into_iter()
            .map(|x| x.to_hash())
            .map(Topic::DomainAssignent)
            .collect();
        let topics_scores: Vec<Topic> = self
            .config
            .domains
            .clone()
            .into_iter()
            .map(|x| x.to_hash())
            .map(Topic::DomainScores)
            .collect();
        let topics_commitment: Vec<Topic> = self
            .config
            .domains
            .clone()
            .into_iter()
            .map(|x| x.to_hash())
            .map(Topic::DomainCommitment)
            .collect();

        let iter_chain = topics_assignment
            .iter()
            .chain(&topics_trust_update)
            .chain(&topics_seed_update)
            .chain(&topics_scores)
            .chain(&topics_commitment);
        for topic in iter_chain.clone() {
            // Create a Gossipsub topic
            let topic = gossipsub::IdentTopic::new(topic.clone());
            // subscribes to our topic
            self.swarm.behaviour_mut().gossipsub_subscribe(&topic)?;
        }

        net::listen_on(&mut self.swarm, self.config.p2p().listen_on())?;

        // spawn a rpc server
        let server = Server::builder().build(self.config.rpc().address()).await?;
        let handle = server.start(self.rpc.clone());
        tokio::spawn(handle.stopped());

        // Kick it off
        loop {
            select! {
                event = self.swarm.select_next_some() => match event {
                    SwarmEvent::Behaviour(MyBehaviourEvent::Mdns(mdns::Event::Discovered(list))) => {
                        for (peer_id, _multiaddr) in list {
                            info!("mDNS_PEER_DISCOVERY: {peer_id}");
                            self.swarm.behaviour_mut().gossipsub_add_peer(&peer_id);
                        }
                    },
                    SwarmEvent::Behaviour(MyBehaviourEvent::Mdns(mdns::Event::Expired(list))) => {
                        for (peer_id, _multiaddr) in list {
                            info!("mDNS_PEER_EXPIRE: {peer_id}");
                            self.swarm.behaviour_mut().gossipsub_remove_peer(&peer_id);
                        }
                    },
                    SwarmEvent::Behaviour(MyBehaviourEvent::Gossipsub(event)) => {
                        let res = self.handle_gossipsub_events(
                            event,
                            iter_chain.clone().collect(),
                            self.config.domains.clone(),
                        ).await;
                        if let Err(e) = res {
                            error!("GOSSIPSUB_EVENT_ERROR: {e:?}");
                            continue;
                        }
                    },
                    SwarmEvent::NewListenAddr { address, .. } => {
                        info!("LISTEN_ON {address}");
                    }
                    e => debug!("{:?}", e),
                }
            }
        }
    }
}<|MERGE_RESOLUTION|>--- conflicted
+++ resolved
@@ -18,25 +18,15 @@
 };
 use rpc::{RpcServer, VerifierServer};
 use serde::{Deserialize, Serialize};
-<<<<<<< HEAD
-use std::time::Instant;
-use tokio::select;
-=======
-use std::fmt::{Display, Formatter, Result as FmtResult};
-use std::{error::Error as StdError, sync::Arc, time::Instant};
+use std::{sync::Arc, time::Instant};
 use tokio::{select, sync::Mutex};
->>>>>>> 297f55a3
 use tracing::{debug, error, info};
 
 use openrank_common::runners::verification_runner::{self as runner, VerificationRunner};
 
-<<<<<<< HEAD
+mod rpc;
+
 #[derive(thiserror::Error, Debug)]
-=======
-mod rpc;
-
-#[derive(Debug)]
->>>>>>> 297f55a3
 /// Errors that can arise while using the verifier node.
 pub enum Error {
     /// The decode error. This can arise when decoding a transaction.
