use alloy_rlp::{encode, Decodable};
use dotenv::dotenv;
use futures::StreamExt;
use k256::ecdsa::SigningKey;
use libp2p::{gossipsub, mdns, swarm::SwarmEvent, Swarm};
use openrank_common::{
	address_from_sk, broadcast_event, build_node,
	db::{Db, DbItem},
	topics::{Domain, Topic},
	tx_event::TxEvent,
	txs::{
		Address, CreateCommitment, CreateScores, JobRunAssignment, JobVerification, SeedUpdate,
		TrustUpdate, Tx, TxKind,
	},
	MyBehaviour, MyBehaviourEvent,
};
use runner::VerificationJobRunner;
use serde::{Deserialize, Serialize};
use std::error::Error;
use tokio::select;
use tracing::{error, info};
use tracing_subscriber::EnvFilter;

mod error;
mod runner;
use error::VerifierNodeError;

#[derive(Debug, Clone, Serialize, Deserialize)]
pub struct Whitelist {
	block_builder: Vec<Address>,
	computer: Vec<Address>,
}

#[derive(Debug, Clone, Serialize, Deserialize)]
pub struct Config {
	pub domains: Vec<Domain>,
	pub whitelist: Whitelist,
}

fn handle_gossipsub_events(
	swarm: &mut Swarm<MyBehaviour>, job_runner: &mut VerificationJobRunner, db: &Db,
<<<<<<< HEAD
	event: gossipsub::Event, topics: Vec<&Topic>, domains: Vec<Domain>, sk: &SigningKey,
	whitelist: &Whitelist,
) {
	if let gossipsub::Event::Message { propagation_source, message_id, message } = event {
		for topic in topics {
			match topic {
				Topic::NamespaceTrustUpdate(namespace) => {
					let topic_wrapper = gossipsub::IdentTopic::new(topic.clone());
					if message.topic == topic_wrapper.hash() {
						let tx_event = TxEvent::decode(&mut message.data.as_slice()).unwrap();
						let tx = Tx::decode(&mut tx_event.data().as_slice()).unwrap();
						assert!(tx.kind() == TxKind::TrustUpdate);
						let res = tx.verify_against(namespace.owner());
						assert!(res);
						// Add Tx to db
						db.put(tx.clone()).unwrap();
						let trust_update = TrustUpdate::decode(&mut tx.body().as_slice()).unwrap();
						assert!(*namespace == trust_update.trust_id);
						let domain =
							domains.iter().find(|x| &x.trust_namespace() == namespace).unwrap();
						job_runner.update_trust(domain.clone(), trust_update.entries.clone());
						info!(
							"TOPIC: {}, ID: {message_id}, FROM: {propagation_source}",
							message.topic.as_str(),
						);
					}
				},
				Topic::NamespaceSeedUpdate(namespace) => {
					let topic_wrapper = gossipsub::IdentTopic::new(topic.clone());
					if message.topic == topic_wrapper.hash() {
						let tx_event = TxEvent::decode(&mut message.data.as_slice()).unwrap();
						let tx = Tx::decode(&mut tx_event.data().as_slice()).unwrap();
						assert!(tx.kind() == TxKind::SeedUpdate);
						let res = tx.verify_against(namespace.owner());
						assert!(res);
						// Add Tx to db
						db.put(tx.clone()).unwrap();
						let seed_update = SeedUpdate::decode(&mut tx.body().as_slice()).unwrap();
						assert!(*namespace == seed_update.seed_id);
						let domain =
							domains.iter().find(|x| &x.trust_namespace() == namespace).unwrap();
						job_runner.update_seed(domain.clone(), seed_update.entries.clone());
						info!(
							"TOPIC: {}, ID: {message_id}, FROM: {propagation_source}",
							message.topic.as_str(),
						);
					}
				},
				Topic::DomainAssignent(domain_id) => {
					let topic_wrapper = gossipsub::IdentTopic::new(topic.clone());
					if message.topic == topic_wrapper.hash() {
						let tx_event = TxEvent::decode(&mut message.data.as_slice()).unwrap();
						let tx = Tx::decode(&mut tx_event.data().as_slice()).unwrap();
						assert_eq!(tx.kind(), TxKind::JobRunAssignment);
						let (res, address) = tx.verify();
						assert!(whitelist.block_builder.contains(&address));
						assert!(res);
						// Add Tx to db
						db.put(tx.clone()).unwrap();
						// Not checking if this node is assigned for the job
						let job_run_assignment =
							JobRunAssignment::decode(&mut tx.body().as_slice()).unwrap();
						let verifier_address = address_from_sk(sk);
						assert_eq!(verifier_address, job_run_assignment.assigned_verifier_node);
						assert!(whitelist
							.computer
							.contains(&job_run_assignment.assigned_compute_node));
						let domain = domains.iter().find(|x| &x.to_hash() == domain_id).unwrap();
						job_runner.update_assigment(domain.clone(), tx.hash());
						let res = job_runner.check_finished_jobs(domain.clone());
						for (tx_hash, verification_res) in res {
							let verification_res = JobVerification::new(tx_hash, verification_res);
							let mut tx =
								Tx::default_with(TxKind::JobVerification, encode(verification_res));
							tx.sign(sk);
							broadcast_event(
								swarm,
								tx,
								Topic::DomainVerification(domain_id.clone()),
							)
							.unwrap();
						}
						info!(
							"TOPIC: {}, ID: {message_id}, FROM: {propagation_source}",
							message.topic.as_str(),
						);
					}
				},
				Topic::DomainScores(domain_id) => {
					let topic_wrapper = gossipsub::IdentTopic::new(topic.clone());
					if message.topic == topic_wrapper.hash() {
						let tx_event = TxEvent::decode(&mut message.data.as_slice()).unwrap();
						let tx = Tx::decode(&mut tx_event.data().as_slice()).unwrap();
						assert_eq!(tx.kind(), TxKind::CreateScores);
						let (res, address) = tx.verify();
						assert!(whitelist.computer.contains(&address));
						assert!(res);
						// Add Tx to db
						db.put(tx.clone()).unwrap();
						let create_scores =
							CreateScores::decode(&mut tx.body().as_slice()).unwrap();
						let domain = domains.iter().find(|x| &x.to_hash() == domain_id).unwrap();
						job_runner.update_scores(domain.clone(), tx.hash(), create_scores.clone());
						let res = job_runner.check_finished_jobs(domain.clone());
						for (tx_hash, verification_res) in res {
							let verification_res = JobVerification::new(tx_hash, verification_res);
							let mut tx =
								Tx::default_with(TxKind::JobVerification, encode(verification_res));
							tx.sign(sk);
							broadcast_event(
								swarm,
								tx,
								Topic::DomainVerification(domain_id.clone()),
							)
							.unwrap();
						}
						info!(
							"TOPIC: {}, ID: {message_id}, FROM: {propagation_source}",
							message.topic.as_str(),
						);
					}
				},
				Topic::DomainCommitment(domain_id) => {
					let topic_wrapper = gossipsub::IdentTopic::new(topic.clone());
					if message.topic == topic_wrapper.hash() {
						let tx_event = TxEvent::decode(&mut message.data.as_slice()).unwrap();
						let tx = Tx::decode(&mut tx_event.data().as_slice()).unwrap();
						assert_eq!(tx.kind(), TxKind::CreateCommitment);
						let (res, address) = tx.verify();
						assert!(whitelist.computer.contains(&address));
						assert!(res);
						// Add Tx to db
						db.put(tx.clone()).unwrap();
						let create_commitment =
							CreateCommitment::decode(&mut tx.body().as_slice()).unwrap();
						let domain = domains.iter().find(|x| &x.to_hash() == domain_id).unwrap();
						job_runner.update_commitment(create_commitment.clone());
						let res = job_runner.check_finished_jobs(domain.clone());
						for (tx_hash, verification_res) in res {
							let verification_res = JobVerification::new(tx_hash, verification_res);
							let mut tx =
								Tx::default_with(TxKind::JobVerification, encode(verification_res));
							tx.sign(sk);
							broadcast_event(
								swarm,
								tx,
								Topic::DomainVerification(domain_id.clone()),
							)
							.unwrap();
=======
	event: gossipsub::Event, topics: Vec<&Topic>, domains: Vec<Domain>,
) -> Result<(), VerifierNodeError> {
	match event {
		gossipsub::Event::Message { propagation_source: peer_id, message_id: id, message } => {
			for topic in topics {
				match topic {
					Topic::NamespaceTrustUpdate(namespace) => {
						let topic_wrapper = gossipsub::IdentTopic::new(topic.clone());
						if message.topic == topic_wrapper.hash() {
							let tx_event = TxEvent::decode(&mut message.data.as_slice())
								.map_err(|e| VerifierNodeError::SerdeError(e))?;
							let tx = Tx::decode(&mut tx_event.data().as_slice())
								.map_err(|e| VerifierNodeError::SerdeError(e))?;
							assert!(tx.kind() == TxKind::TrustUpdate);
							// Add Tx to db
							db.put(tx.clone()).map_err(|e| VerifierNodeError::DbError(e))?;
							let trust_update = TrustUpdate::decode(&mut tx.body().as_slice())
								.map_err(|e| VerifierNodeError::SerdeError(e))?;
							assert!(*namespace == trust_update.trust_id);
							let domain =
								domains.iter().find(|x| &x.trust_namespace() == namespace).ok_or(
									VerifierNodeError::DomainNotFound(namespace.clone().to_hex()),
								)?;
							job_runner
								.update_trust(domain.clone(), trust_update.entries.clone())
								.map_err(Into::into)?;
							info!(
								"TOPIC: {}, ID: {id}, FROM: {peer_id}",
								message.topic.as_str(),
							);
						}
					},
					Topic::NamespaceSeedUpdate(namespace) => {
						let topic_wrapper = gossipsub::IdentTopic::new(topic.clone());
						if message.topic == topic_wrapper.hash() {
							let tx_event = TxEvent::decode(&mut message.data.as_slice())
								.map_err(|e| VerifierNodeError::SerdeError(e))?;
							let tx = Tx::decode(&mut tx_event.data().as_slice())
								.map_err(|e| VerifierNodeError::SerdeError(e))?;
							assert!(tx.kind() == TxKind::SeedUpdate);
							// Add Tx to db
							db.put(tx.clone()).map_err(|e| VerifierNodeError::DbError(e))?;
							let seed_update = SeedUpdate::decode(&mut tx.body().as_slice())
								.map_err(|e| VerifierNodeError::SerdeError(e))?;
							assert!(*namespace == seed_update.seed_id);
							let domain =
								domains.iter().find(|x| &x.trust_namespace() == namespace).ok_or(
									VerifierNodeError::DomainNotFound(namespace.clone().to_hex()),
								)?;
							job_runner
								.update_seed(domain.clone(), seed_update.entries.clone())
								.map_err(Into::into)?;
							info!(
								"TOPIC: {}, ID: {id}, FROM: {peer_id}",
								message.topic.as_str(),
							);
						}
					},
					Topic::DomainAssignent(domain_id) => {
						let topic_wrapper = gossipsub::IdentTopic::new(topic.clone());
						if message.topic == topic_wrapper.hash() {
							let tx_event = TxEvent::decode(&mut message.data.as_slice())
								.map_err(|e| VerifierNodeError::SerdeError(e))?;
							let tx = Tx::decode(&mut tx_event.data().as_slice())
								.map_err(|e| VerifierNodeError::SerdeError(e))?;
							assert_eq!(tx.kind(), TxKind::JobRunAssignment);
							// Add Tx to db
							db.put(tx.clone()).map_err(|e| VerifierNodeError::DbError(e))?;
							// Not checking if this node is assigned for the job
							JobRunAssignment::decode(&mut tx.body().as_slice())
								.map_err(|e| VerifierNodeError::SerdeError(e))?;
							let domain = domains.iter().find(|x| &x.to_hash() == domain_id).ok_or(
								VerifierNodeError::DomainNotFound(domain_id.clone().to_hex()),
							)?;
							let _ = job_runner
								.update_assigment(domain.clone(), tx.hash())
								.map_err(Into::into)?;
							let res = job_runner
								.check_finished_jobs(domain.clone())
								.map_err(Into::into)?;
							for (tx_hash, verification_res) in res {
								let verification_res =
									JobVerification::new(tx_hash, verification_res);
								let tx = Tx::default_with(
									TxKind::JobVerification,
									encode(verification_res),
								);
								broadcast_event(
									swarm,
									tx,
									Topic::DomainVerification(domain_id.clone()),
								)
								.map_err(|e| VerifierNodeError::P2PError(e.to_string()))?;
							}
							info!(
								"TOPIC: {}, ID: {id}, FROM: {peer_id}",
								message.topic.as_str(),
							);
						}
					},
					Topic::DomainScores(domain_id) => {
						let topic_wrapper = gossipsub::IdentTopic::new(topic.clone());
						if message.topic == topic_wrapper.hash() {
							let tx_event = TxEvent::decode(&mut message.data.as_slice())
								.map_err(|e| VerifierNodeError::SerdeError(e))?;
							let tx = Tx::decode(&mut tx_event.data().as_slice())
								.map_err(|e| VerifierNodeError::SerdeError(e))?;
							assert_eq!(tx.kind(), TxKind::CreateScores);
							// Add Tx to db
							db.put(tx.clone()).map_err(|e| VerifierNodeError::DbError(e))?;
							let create_scores = CreateScores::decode(&mut tx.body().as_slice())
								.map_err(|e| VerifierNodeError::SerdeError(e))?;

							let domain = domains.iter().find(|x| &x.to_hash() == domain_id).ok_or(
								VerifierNodeError::DomainNotFound(domain_id.clone().to_hex()),
							)?;
							let _ = job_runner
								.update_scores(domain.clone(), tx.hash(), create_scores.clone())
								.map_err(Into::into)?;
							let res = job_runner
								.check_finished_jobs(domain.clone())
								.map_err(Into::into)?;
							for (tx_hash, verification_res) in res {
								let verification_res =
									JobVerification::new(tx_hash, verification_res);
								let tx = Tx::default_with(
									TxKind::JobVerification,
									encode(verification_res),
								);
								broadcast_event(
									swarm,
									tx,
									Topic::DomainVerification(domain_id.clone()),
								)
								.map_err(|e| VerifierNodeError::P2PError(e.to_string()))?;
							}
							info!(
								"TOPIC: {}, ID: {id}, FROM: {peer_id}",
								message.topic.as_str(),
							);
						}
					},
					Topic::DomainCommitment(domain_id) => {
						let topic_wrapper = gossipsub::IdentTopic::new(topic.clone());
						if message.topic == topic_wrapper.hash() {
							let tx_event = TxEvent::decode(&mut message.data.as_slice())
								.map_err(|e| VerifierNodeError::SerdeError(e))?;
							let tx = Tx::decode(&mut tx_event.data().as_slice())
								.map_err(|e| VerifierNodeError::SerdeError(e))?;
							assert_eq!(tx.kind(), TxKind::CreateCommitment);
							// Add Tx to db
							db.put(tx.clone()).map_err(|e| VerifierNodeError::DbError(e))?;
							let create_commitment =
								CreateCommitment::decode(&mut tx.body().as_slice())
									.map_err(|e| VerifierNodeError::SerdeError(e))?;

							let domain = domains.iter().find(|x| &x.to_hash() == domain_id).ok_or(
								VerifierNodeError::DomainNotFound(domain_id.clone().to_hex()),
							)?;
							job_runner.update_commitment(create_commitment.clone());
							let res = job_runner
								.check_finished_jobs(domain.clone())
								.map_err(Into::into)?;
							for (tx_hash, verification_res) in res {
								let verification_res =
									JobVerification::new(tx_hash, verification_res);
								let tx = Tx::default_with(
									TxKind::JobVerification,
									encode(verification_res),
								);
								broadcast_event(
									swarm,
									tx,
									Topic::DomainVerification(domain_id.clone()),
								)
								.map_err(|e| VerifierNodeError::P2PError(e.to_string()))?;
							}
							info!(
								"TOPIC: {}, ID: {id}, FROM: {peer_id}",
								message.topic.as_str(),
							);
>>>>>>> e4fedd6e
						}
						info!(
							"TOPIC: {}, ID: {message_id}, FROM: {propagation_source}",
							message.topic.as_str(),
						);
					}
				},
				_ => {},
			}
		}
	}

	Ok(())
}

pub async fn run() -> Result<(), Box<dyn Error>> {
	dotenv().ok();
	tracing_subscriber::fmt().with_env_filter(EnvFilter::from_default_env()).init();

	let secret_key_hex = std::env::var("SECRET_KEY").expect("SECRET_KEY must be set.");
	let secret_key =
		SigningKey::from_slice(hex::decode(secret_key_hex).unwrap().as_slice()).unwrap();

	let mut swarm = build_node().await?;
	info!("PEER_ID: {:?}", swarm.local_peer_id());

	let config: Config = toml::from_str(include_str!("../config.toml"))?;
	let db = Db::new("./local-storage", &[&Tx::get_cf()])?;
	let domain_hashes = config.domains.iter().map(|x| x.to_hash()).collect();
	let mut job_runner = VerificationJobRunner::new(domain_hashes);

	let topics_trust_update: Vec<Topic> = config
		.domains
		.clone()
		.into_iter()
		.map(|x| x.trust_namespace())
		.map(|namespace| Topic::NamespaceTrustUpdate(namespace.clone()))
		.collect();
	let topics_seed_update: Vec<Topic> = config
		.domains
		.clone()
		.into_iter()
		.map(|x| x.seed_namespace())
		.map(|namespace| Topic::NamespaceSeedUpdate(namespace.clone()))
		.collect();
	let topics_assignment: Vec<Topic> = config
		.domains
		.clone()
		.into_iter()
		.map(|x| x.to_hash())
		.map(|domain_hash| Topic::DomainAssignent(domain_hash.clone()))
		.collect();
	let topics_scores: Vec<Topic> = config
		.domains
		.clone()
		.into_iter()
		.map(|x| x.to_hash())
		.map(|domain_hash| Topic::DomainScores(domain_hash.clone()))
		.collect();
	let topics_commitment: Vec<Topic> = config
		.domains
		.clone()
		.into_iter()
		.map(|x| x.to_hash())
		.map(|domain_hash| Topic::DomainCommitment(domain_hash.clone()))
		.collect();

	let iter_chain = topics_assignment
		.iter()
		.chain(&topics_trust_update)
		.chain(&topics_seed_update)
		.chain(&topics_scores)
		.chain(&topics_commitment)
		.chain(&[Topic::ProposedBlock, Topic::FinalisedBlock]);
	for topic in iter_chain.clone() {
		// Create a Gossipsub topic
		let topic = gossipsub::IdentTopic::new(topic.clone());
		// subscribes to our topic
		swarm.behaviour_mut().gossipsub.subscribe(&topic)?;
	}

	// Listen on all interfaces and whatever port the OS assigns
	swarm.listen_on("/ip4/0.0.0.0/udp/11001/quic-v1".parse()?)?;
	swarm.listen_on("/ip4/0.0.0.0/tcp/11001".parse()?)?;

	// Kick it off
	loop {
		select! {
			event = swarm.select_next_some() => match event {
				SwarmEvent::Behaviour(MyBehaviourEvent::Mdns(mdns::Event::Discovered(list))) => {
					for (peer_id, _multiaddr) in list {
						info!("mDNS discovered a new peer: {peer_id}");
						swarm.behaviour_mut().gossipsub.add_explicit_peer(&peer_id);
					}
				},
				SwarmEvent::Behaviour(MyBehaviourEvent::Mdns(mdns::Event::Expired(list))) => {
					for (peer_id, _multiaddr) in list {
						info!("mDNS discover peer has expired: {peer_id}");
						swarm.behaviour_mut().gossipsub.remove_explicit_peer(&peer_id);
					}
				},
				SwarmEvent::Behaviour(MyBehaviourEvent::Gossipsub(event)) => {
<<<<<<< HEAD
					handle_gossipsub_events(
						&mut swarm,
						&mut job_runner,
						&db,
						event,
						iter_chain.clone().collect(),
						config.domains.clone(),
						&secret_key,
						&config.whitelist,
					);
=======
					match handle_gossipsub_events(&mut swarm, &mut job_runner, &db, event, iter_chain.clone().collect(), config.domains.clone()) {
						Ok(_) => {},
						Err(e) => {
							error!("Failed to handle gossipsub event: {e:?}");
							continue;
						},
					}
>>>>>>> e4fedd6e
				},
				SwarmEvent::NewListenAddr { address, .. } => {
					info!("Local node is listening on {address}");
				}
				e => info!("{:?}", e),
			}
		}
	}
}<|MERGE_RESOLUTION|>--- conflicted
+++ resolved
@@ -39,28 +39,36 @@
 
 fn handle_gossipsub_events(
 	swarm: &mut Swarm<MyBehaviour>, job_runner: &mut VerificationJobRunner, db: &Db,
-<<<<<<< HEAD
 	event: gossipsub::Event, topics: Vec<&Topic>, domains: Vec<Domain>, sk: &SigningKey,
-	whitelist: &Whitelist,
-) {
+	whitelist: Whitelist,
+) -> Result<(), VerifierNodeError> {
 	if let gossipsub::Event::Message { propagation_source, message_id, message } = event {
 		for topic in topics {
 			match topic {
 				Topic::NamespaceTrustUpdate(namespace) => {
 					let topic_wrapper = gossipsub::IdentTopic::new(topic.clone());
 					if message.topic == topic_wrapper.hash() {
-						let tx_event = TxEvent::decode(&mut message.data.as_slice()).unwrap();
-						let tx = Tx::decode(&mut tx_event.data().as_slice()).unwrap();
-						assert!(tx.kind() == TxKind::TrustUpdate);
-						let res = tx.verify_against(namespace.owner());
-						assert!(res);
-						// Add Tx to db
-						db.put(tx.clone()).unwrap();
-						let trust_update = TrustUpdate::decode(&mut tx.body().as_slice()).unwrap();
+						let tx_event = TxEvent::decode(&mut message.data.as_slice())
+							.map_err(|e| VerifierNodeError::DecodeError(e))?;
+						let tx = Tx::decode(&mut tx_event.data().as_slice())
+							.map_err(|e| VerifierNodeError::DecodeError(e))?;
+						if tx.kind() != TxKind::TrustUpdate {
+							return Err(VerifierNodeError::InvalidTxKind);
+						}
+						tx.verify_against(namespace.owner())
+							.map_err(|e| VerifierNodeError::SignatureError(e))?;
+						// Add Tx to db
+						db.put(tx.clone()).map_err(|e| VerifierNodeError::DbError(e))?;
+						let trust_update = TrustUpdate::decode(&mut tx.body().as_slice())
+							.map_err(|e| VerifierNodeError::DecodeError(e))?;
 						assert!(*namespace == trust_update.trust_id);
 						let domain =
-							domains.iter().find(|x| &x.trust_namespace() == namespace).unwrap();
-						job_runner.update_trust(domain.clone(), trust_update.entries.clone());
+							domains.iter().find(|x| &x.trust_namespace() == namespace).ok_or(
+								VerifierNodeError::DomainNotFound(namespace.clone().to_hex()),
+							)?;
+						job_runner
+							.update_trust(domain.clone(), trust_update.entries.clone())
+							.map_err(Into::into)?;
 						info!(
 							"TOPIC: {}, ID: {message_id}, FROM: {propagation_source}",
 							message.topic.as_str(),
@@ -70,18 +78,27 @@
 				Topic::NamespaceSeedUpdate(namespace) => {
 					let topic_wrapper = gossipsub::IdentTopic::new(topic.clone());
 					if message.topic == topic_wrapper.hash() {
-						let tx_event = TxEvent::decode(&mut message.data.as_slice()).unwrap();
-						let tx = Tx::decode(&mut tx_event.data().as_slice()).unwrap();
-						assert!(tx.kind() == TxKind::SeedUpdate);
-						let res = tx.verify_against(namespace.owner());
-						assert!(res);
-						// Add Tx to db
-						db.put(tx.clone()).unwrap();
-						let seed_update = SeedUpdate::decode(&mut tx.body().as_slice()).unwrap();
+						let tx_event = TxEvent::decode(&mut message.data.as_slice())
+							.map_err(|e| VerifierNodeError::DecodeError(e))?;
+						let tx = Tx::decode(&mut tx_event.data().as_slice())
+							.map_err(|e| VerifierNodeError::DecodeError(e))?;
+						if tx.kind() != TxKind::SeedUpdate {
+							return Err(VerifierNodeError::InvalidTxKind);
+						}
+						tx.verify_against(namespace.owner())
+							.map_err(|e| VerifierNodeError::SignatureError(e))?;
+						// Add Tx to db
+						db.put(tx.clone()).map_err(|e| VerifierNodeError::DbError(e))?;
+						let seed_update = SeedUpdate::decode(&mut tx.body().as_slice())
+							.map_err(|e| VerifierNodeError::DecodeError(e))?;
 						assert!(*namespace == seed_update.seed_id);
 						let domain =
-							domains.iter().find(|x| &x.trust_namespace() == namespace).unwrap();
-						job_runner.update_seed(domain.clone(), seed_update.entries.clone());
+							domains.iter().find(|x| &x.trust_namespace() == namespace).ok_or(
+								VerifierNodeError::DomainNotFound(namespace.clone().to_hex()),
+							)?;
+						job_runner
+							.update_seed(domain.clone(), seed_update.entries.clone())
+							.map_err(Into::into)?;
 						info!(
 							"TOPIC: {}, ID: {message_id}, FROM: {propagation_source}",
 							message.topic.as_str(),
@@ -91,36 +108,47 @@
 				Topic::DomainAssignent(domain_id) => {
 					let topic_wrapper = gossipsub::IdentTopic::new(topic.clone());
 					if message.topic == topic_wrapper.hash() {
-						let tx_event = TxEvent::decode(&mut message.data.as_slice()).unwrap();
-						let tx = Tx::decode(&mut tx_event.data().as_slice()).unwrap();
-						assert_eq!(tx.kind(), TxKind::JobRunAssignment);
-						let (res, address) = tx.verify();
+						let tx_event = TxEvent::decode(&mut message.data.as_slice())
+							.map_err(|e| VerifierNodeError::DecodeError(e))?;
+						let tx = Tx::decode(&mut tx_event.data().as_slice())
+							.map_err(|e| VerifierNodeError::DecodeError(e))?;
+						if tx.kind() != TxKind::JobRunAssignment {
+							return Err(VerifierNodeError::InvalidTxKind);
+						}
+						let address =
+							tx.verify().map_err(|e| VerifierNodeError::SignatureError(e))?;
 						assert!(whitelist.block_builder.contains(&address));
-						assert!(res);
-						// Add Tx to db
-						db.put(tx.clone()).unwrap();
+						// Add Tx to db
+						db.put(tx.clone()).map_err(|e| VerifierNodeError::DbError(e))?;
 						// Not checking if this node is assigned for the job
 						let job_run_assignment =
-							JobRunAssignment::decode(&mut tx.body().as_slice()).unwrap();
-						let verifier_address = address_from_sk(sk);
-						assert_eq!(verifier_address, job_run_assignment.assigned_verifier_node);
+							JobRunAssignment::decode(&mut tx.body().as_slice())
+								.map_err(|e| VerifierNodeError::DecodeError(e))?;
+						let computer_address = address_from_sk(sk);
+						assert_eq!(computer_address, job_run_assignment.assigned_verifier_node);
 						assert!(whitelist
 							.computer
 							.contains(&job_run_assignment.assigned_compute_node));
-						let domain = domains.iter().find(|x| &x.to_hash() == domain_id).unwrap();
-						job_runner.update_assigment(domain.clone(), tx.hash());
-						let res = job_runner.check_finished_jobs(domain.clone());
+
+						let domain = domains.iter().find(|x| &x.to_hash() == domain_id).ok_or(
+							VerifierNodeError::DomainNotFound(domain_id.clone().to_hex()),
+						)?;
+						job_runner
+							.update_assigment(domain.clone(), tx.hash())
+							.map_err(Into::into)?;
+						let res =
+							job_runner.check_finished_jobs(domain.clone()).map_err(Into::into)?;
 						for (tx_hash, verification_res) in res {
 							let verification_res = JobVerification::new(tx_hash, verification_res);
 							let mut tx =
 								Tx::default_with(TxKind::JobVerification, encode(verification_res));
-							tx.sign(sk);
+							tx.sign(sk).map_err(|e| VerifierNodeError::SignatureError(e))?;
 							broadcast_event(
 								swarm,
 								tx,
 								Topic::DomainVerification(domain_id.clone()),
 							)
-							.unwrap();
+							.map_err(|e| VerifierNodeError::P2PError(e.to_string()))?;
 						}
 						info!(
 							"TOPIC: {}, ID: {message_id}, FROM: {propagation_source}",
@@ -131,30 +159,40 @@
 				Topic::DomainScores(domain_id) => {
 					let topic_wrapper = gossipsub::IdentTopic::new(topic.clone());
 					if message.topic == topic_wrapper.hash() {
-						let tx_event = TxEvent::decode(&mut message.data.as_slice()).unwrap();
-						let tx = Tx::decode(&mut tx_event.data().as_slice()).unwrap();
-						assert_eq!(tx.kind(), TxKind::CreateScores);
-						let (res, address) = tx.verify();
+						let tx_event = TxEvent::decode(&mut message.data.as_slice())
+							.map_err(|e| VerifierNodeError::DecodeError(e))?;
+						let tx = Tx::decode(&mut tx_event.data().as_slice())
+							.map_err(|e| VerifierNodeError::DecodeError(e))?;
+						if tx.kind() != TxKind::CreateScores {
+							return Err(VerifierNodeError::InvalidTxKind);
+						}
+						let address =
+							tx.verify().map_err(|e| VerifierNodeError::SignatureError(e))?;
 						assert!(whitelist.computer.contains(&address));
-						assert!(res);
-						// Add Tx to db
-						db.put(tx.clone()).unwrap();
-						let create_scores =
-							CreateScores::decode(&mut tx.body().as_slice()).unwrap();
-						let domain = domains.iter().find(|x| &x.to_hash() == domain_id).unwrap();
-						job_runner.update_scores(domain.clone(), tx.hash(), create_scores.clone());
-						let res = job_runner.check_finished_jobs(domain.clone());
+						// Add Tx to db
+						db.put(tx.clone()).map_err(|e| VerifierNodeError::DbError(e))?;
+						let create_scores = CreateScores::decode(&mut tx.body().as_slice())
+							.map_err(|e| VerifierNodeError::DecodeError(e))?;
+
+						let domain = domains.iter().find(|x| &x.to_hash() == domain_id).ok_or(
+							VerifierNodeError::DomainNotFound(domain_id.clone().to_hex()),
+						)?;
+						let _ = job_runner
+							.update_scores(domain.clone(), tx.hash(), create_scores.clone())
+							.map_err(Into::into)?;
+						let res =
+							job_runner.check_finished_jobs(domain.clone()).map_err(Into::into)?;
 						for (tx_hash, verification_res) in res {
 							let verification_res = JobVerification::new(tx_hash, verification_res);
 							let mut tx =
 								Tx::default_with(TxKind::JobVerification, encode(verification_res));
-							tx.sign(sk);
+							tx.sign(sk).map_err(|e| VerifierNodeError::SignatureError(e))?;
 							broadcast_event(
 								swarm,
 								tx,
 								Topic::DomainVerification(domain_id.clone()),
 							)
-							.unwrap();
+							.map_err(|e| VerifierNodeError::P2PError(e.to_string()))?;
 						}
 						info!(
 							"TOPIC: {}, ID: {message_id}, FROM: {propagation_source}",
@@ -165,213 +203,38 @@
 				Topic::DomainCommitment(domain_id) => {
 					let topic_wrapper = gossipsub::IdentTopic::new(topic.clone());
 					if message.topic == topic_wrapper.hash() {
-						let tx_event = TxEvent::decode(&mut message.data.as_slice()).unwrap();
-						let tx = Tx::decode(&mut tx_event.data().as_slice()).unwrap();
-						assert_eq!(tx.kind(), TxKind::CreateCommitment);
-						let (res, address) = tx.verify();
+						let tx_event = TxEvent::decode(&mut message.data.as_slice())
+							.map_err(|e| VerifierNodeError::DecodeError(e))?;
+						let tx = Tx::decode(&mut tx_event.data().as_slice())
+							.map_err(|e| VerifierNodeError::DecodeError(e))?;
+						if tx.kind() != TxKind::CreateCommitment {
+							return Err(VerifierNodeError::InvalidTxKind);
+						}
+						let address =
+							tx.verify().map_err(|e| VerifierNodeError::SignatureError(e))?;
 						assert!(whitelist.computer.contains(&address));
-						assert!(res);
-						// Add Tx to db
-						db.put(tx.clone()).unwrap();
-						let create_commitment =
-							CreateCommitment::decode(&mut tx.body().as_slice()).unwrap();
-						let domain = domains.iter().find(|x| &x.to_hash() == domain_id).unwrap();
+						// Add Tx to db
+						db.put(tx.clone()).map_err(|e| VerifierNodeError::DbError(e))?;
+						let create_commitment = CreateCommitment::decode(&mut tx.body().as_slice())
+							.map_err(|e| VerifierNodeError::DecodeError(e))?;
+
+						let domain = domains.iter().find(|x| &x.to_hash() == domain_id).ok_or(
+							VerifierNodeError::DomainNotFound(domain_id.clone().to_hex()),
+						)?;
 						job_runner.update_commitment(create_commitment.clone());
-						let res = job_runner.check_finished_jobs(domain.clone());
+						let res =
+							job_runner.check_finished_jobs(domain.clone()).map_err(Into::into)?;
 						for (tx_hash, verification_res) in res {
 							let verification_res = JobVerification::new(tx_hash, verification_res);
 							let mut tx =
 								Tx::default_with(TxKind::JobVerification, encode(verification_res));
-							tx.sign(sk);
+							tx.sign(sk).map_err(|e| VerifierNodeError::SignatureError(e))?;
 							broadcast_event(
 								swarm,
 								tx,
 								Topic::DomainVerification(domain_id.clone()),
 							)
-							.unwrap();
-=======
-	event: gossipsub::Event, topics: Vec<&Topic>, domains: Vec<Domain>,
-) -> Result<(), VerifierNodeError> {
-	match event {
-		gossipsub::Event::Message { propagation_source: peer_id, message_id: id, message } => {
-			for topic in topics {
-				match topic {
-					Topic::NamespaceTrustUpdate(namespace) => {
-						let topic_wrapper = gossipsub::IdentTopic::new(topic.clone());
-						if message.topic == topic_wrapper.hash() {
-							let tx_event = TxEvent::decode(&mut message.data.as_slice())
-								.map_err(|e| VerifierNodeError::SerdeError(e))?;
-							let tx = Tx::decode(&mut tx_event.data().as_slice())
-								.map_err(|e| VerifierNodeError::SerdeError(e))?;
-							assert!(tx.kind() == TxKind::TrustUpdate);
-							// Add Tx to db
-							db.put(tx.clone()).map_err(|e| VerifierNodeError::DbError(e))?;
-							let trust_update = TrustUpdate::decode(&mut tx.body().as_slice())
-								.map_err(|e| VerifierNodeError::SerdeError(e))?;
-							assert!(*namespace == trust_update.trust_id);
-							let domain =
-								domains.iter().find(|x| &x.trust_namespace() == namespace).ok_or(
-									VerifierNodeError::DomainNotFound(namespace.clone().to_hex()),
-								)?;
-							job_runner
-								.update_trust(domain.clone(), trust_update.entries.clone())
-								.map_err(Into::into)?;
-							info!(
-								"TOPIC: {}, ID: {id}, FROM: {peer_id}",
-								message.topic.as_str(),
-							);
-						}
-					},
-					Topic::NamespaceSeedUpdate(namespace) => {
-						let topic_wrapper = gossipsub::IdentTopic::new(topic.clone());
-						if message.topic == topic_wrapper.hash() {
-							let tx_event = TxEvent::decode(&mut message.data.as_slice())
-								.map_err(|e| VerifierNodeError::SerdeError(e))?;
-							let tx = Tx::decode(&mut tx_event.data().as_slice())
-								.map_err(|e| VerifierNodeError::SerdeError(e))?;
-							assert!(tx.kind() == TxKind::SeedUpdate);
-							// Add Tx to db
-							db.put(tx.clone()).map_err(|e| VerifierNodeError::DbError(e))?;
-							let seed_update = SeedUpdate::decode(&mut tx.body().as_slice())
-								.map_err(|e| VerifierNodeError::SerdeError(e))?;
-							assert!(*namespace == seed_update.seed_id);
-							let domain =
-								domains.iter().find(|x| &x.trust_namespace() == namespace).ok_or(
-									VerifierNodeError::DomainNotFound(namespace.clone().to_hex()),
-								)?;
-							job_runner
-								.update_seed(domain.clone(), seed_update.entries.clone())
-								.map_err(Into::into)?;
-							info!(
-								"TOPIC: {}, ID: {id}, FROM: {peer_id}",
-								message.topic.as_str(),
-							);
-						}
-					},
-					Topic::DomainAssignent(domain_id) => {
-						let topic_wrapper = gossipsub::IdentTopic::new(topic.clone());
-						if message.topic == topic_wrapper.hash() {
-							let tx_event = TxEvent::decode(&mut message.data.as_slice())
-								.map_err(|e| VerifierNodeError::SerdeError(e))?;
-							let tx = Tx::decode(&mut tx_event.data().as_slice())
-								.map_err(|e| VerifierNodeError::SerdeError(e))?;
-							assert_eq!(tx.kind(), TxKind::JobRunAssignment);
-							// Add Tx to db
-							db.put(tx.clone()).map_err(|e| VerifierNodeError::DbError(e))?;
-							// Not checking if this node is assigned for the job
-							JobRunAssignment::decode(&mut tx.body().as_slice())
-								.map_err(|e| VerifierNodeError::SerdeError(e))?;
-							let domain = domains.iter().find(|x| &x.to_hash() == domain_id).ok_or(
-								VerifierNodeError::DomainNotFound(domain_id.clone().to_hex()),
-							)?;
-							let _ = job_runner
-								.update_assigment(domain.clone(), tx.hash())
-								.map_err(Into::into)?;
-							let res = job_runner
-								.check_finished_jobs(domain.clone())
-								.map_err(Into::into)?;
-							for (tx_hash, verification_res) in res {
-								let verification_res =
-									JobVerification::new(tx_hash, verification_res);
-								let tx = Tx::default_with(
-									TxKind::JobVerification,
-									encode(verification_res),
-								);
-								broadcast_event(
-									swarm,
-									tx,
-									Topic::DomainVerification(domain_id.clone()),
-								)
-								.map_err(|e| VerifierNodeError::P2PError(e.to_string()))?;
-							}
-							info!(
-								"TOPIC: {}, ID: {id}, FROM: {peer_id}",
-								message.topic.as_str(),
-							);
-						}
-					},
-					Topic::DomainScores(domain_id) => {
-						let topic_wrapper = gossipsub::IdentTopic::new(topic.clone());
-						if message.topic == topic_wrapper.hash() {
-							let tx_event = TxEvent::decode(&mut message.data.as_slice())
-								.map_err(|e| VerifierNodeError::SerdeError(e))?;
-							let tx = Tx::decode(&mut tx_event.data().as_slice())
-								.map_err(|e| VerifierNodeError::SerdeError(e))?;
-							assert_eq!(tx.kind(), TxKind::CreateScores);
-							// Add Tx to db
-							db.put(tx.clone()).map_err(|e| VerifierNodeError::DbError(e))?;
-							let create_scores = CreateScores::decode(&mut tx.body().as_slice())
-								.map_err(|e| VerifierNodeError::SerdeError(e))?;
-
-							let domain = domains.iter().find(|x| &x.to_hash() == domain_id).ok_or(
-								VerifierNodeError::DomainNotFound(domain_id.clone().to_hex()),
-							)?;
-							let _ = job_runner
-								.update_scores(domain.clone(), tx.hash(), create_scores.clone())
-								.map_err(Into::into)?;
-							let res = job_runner
-								.check_finished_jobs(domain.clone())
-								.map_err(Into::into)?;
-							for (tx_hash, verification_res) in res {
-								let verification_res =
-									JobVerification::new(tx_hash, verification_res);
-								let tx = Tx::default_with(
-									TxKind::JobVerification,
-									encode(verification_res),
-								);
-								broadcast_event(
-									swarm,
-									tx,
-									Topic::DomainVerification(domain_id.clone()),
-								)
-								.map_err(|e| VerifierNodeError::P2PError(e.to_string()))?;
-							}
-							info!(
-								"TOPIC: {}, ID: {id}, FROM: {peer_id}",
-								message.topic.as_str(),
-							);
-						}
-					},
-					Topic::DomainCommitment(domain_id) => {
-						let topic_wrapper = gossipsub::IdentTopic::new(topic.clone());
-						if message.topic == topic_wrapper.hash() {
-							let tx_event = TxEvent::decode(&mut message.data.as_slice())
-								.map_err(|e| VerifierNodeError::SerdeError(e))?;
-							let tx = Tx::decode(&mut tx_event.data().as_slice())
-								.map_err(|e| VerifierNodeError::SerdeError(e))?;
-							assert_eq!(tx.kind(), TxKind::CreateCommitment);
-							// Add Tx to db
-							db.put(tx.clone()).map_err(|e| VerifierNodeError::DbError(e))?;
-							let create_commitment =
-								CreateCommitment::decode(&mut tx.body().as_slice())
-									.map_err(|e| VerifierNodeError::SerdeError(e))?;
-
-							let domain = domains.iter().find(|x| &x.to_hash() == domain_id).ok_or(
-								VerifierNodeError::DomainNotFound(domain_id.clone().to_hex()),
-							)?;
-							job_runner.update_commitment(create_commitment.clone());
-							let res = job_runner
-								.check_finished_jobs(domain.clone())
-								.map_err(Into::into)?;
-							for (tx_hash, verification_res) in res {
-								let verification_res =
-									JobVerification::new(tx_hash, verification_res);
-								let tx = Tx::default_with(
-									TxKind::JobVerification,
-									encode(verification_res),
-								);
-								broadcast_event(
-									swarm,
-									tx,
-									Topic::DomainVerification(domain_id.clone()),
-								)
-								.map_err(|e| VerifierNodeError::P2PError(e.to_string()))?;
-							}
-							info!(
-								"TOPIC: {}, ID: {id}, FROM: {peer_id}",
-								message.topic.as_str(),
-							);
->>>>>>> e4fedd6e
+							.map_err(|e| VerifierNodeError::P2PError(e.to_string()))?;
 						}
 						info!(
 							"TOPIC: {}, ID: {message_id}, FROM: {propagation_source}",
@@ -392,8 +255,8 @@
 	tracing_subscriber::fmt().with_env_filter(EnvFilter::from_default_env()).init();
 
 	let secret_key_hex = std::env::var("SECRET_KEY").expect("SECRET_KEY must be set.");
-	let secret_key =
-		SigningKey::from_slice(hex::decode(secret_key_hex).unwrap().as_slice()).unwrap();
+	let secret_key_bytes = hex::decode(secret_key_hex)?;
+	let secret_key = SigningKey::from_slice(secret_key_bytes.as_slice())?;
 
 	let mut swarm = build_node().await?;
 	info!("PEER_ID: {:?}", swarm.local_peer_id());
@@ -474,8 +337,7 @@
 					}
 				},
 				SwarmEvent::Behaviour(MyBehaviourEvent::Gossipsub(event)) => {
-<<<<<<< HEAD
-					handle_gossipsub_events(
+					let res = handle_gossipsub_events(
 						&mut swarm,
 						&mut job_runner,
 						&db,
@@ -483,17 +345,15 @@
 						iter_chain.clone().collect(),
 						config.domains.clone(),
 						&secret_key,
-						&config.whitelist,
+						config.whitelist.clone(),
 					);
-=======
-					match handle_gossipsub_events(&mut swarm, &mut job_runner, &db, event, iter_chain.clone().collect(), config.domains.clone()) {
+					match res {
 						Ok(_) => {},
 						Err(e) => {
 							error!("Failed to handle gossipsub event: {e:?}");
 							continue;
 						},
 					}
->>>>>>> e4fedd6e
 				},
 				SwarmEvent::NewListenAddr { address, .. } => {
 					info!("Local node is listening on {address}");
