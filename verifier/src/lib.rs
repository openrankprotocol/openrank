use alloy_rlp::Decodable;
use dotenv::dotenv;
use futures::StreamExt;
use k256::ecdsa;
use k256::ecdsa::SigningKey;
use libp2p::{gossipsub, mdns, swarm::SwarmEvent, Swarm};
use openrank_common::{
    address_from_sk, broadcast_event, build_node, config,
    db::{self, Db, DbItem},
    net,
    topics::{Domain, Topic},
    tx::{self, compute, consts, Address, Tx},
    tx_event::TxEvent,
    MyBehaviour, MyBehaviourEvent,
};
use runner::VerificationRunner;
use serde::{Deserialize, Serialize};
use std::error::Error as StdError;
use std::fmt::{Display, Formatter, Result as FmtResult};
use tokio::select;
use tracing::{error, info};
use tracing_subscriber::EnvFilter;

mod runner;

#[derive(Debug)]
/// Errors that can arise while using the verifier node.
pub enum Error {
    /// The decode error. This can arise when decoding a transaction.
    Decode(alloy_rlp::Error),
    /// The database error. The database error can occur when interacting with the database.
    Db(db::Error),
    /// The domain not found error. This can arise when the domain is not found in the config.
    DomainNotFound(String),
    /// The p2p error. This can arise when sending or receiving messages over the p2p network.
    P2P(String),
    /// The compute internal error. This can arise when there is an internal error in the verification runner.
    Runner(runner::Error),
    /// The signature error. This can arise when verifying a transaction signature.
    Signature(ecdsa::Error),
    /// The invalid tx kind error.
    InvalidTxKind,
}

impl StdError for Error {}

impl Display for Error {
    fn fmt(&self, f: &mut Formatter) -> FmtResult {
        match self {
            Self::Decode(err) => err.fmt(f),
            Self::Db(err) => err.fmt(f),
            Self::DomainNotFound(domain) => write!(f, "Domain not found: {}", domain),
            Self::P2P(err) => write!(f, "p2p error: {}", err),
            Self::Runner(err) => write!(f, "internal error: {}", err),
            Self::Signature(err) => err.fmt(f),
            Self::InvalidTxKind => write!(f, "InvalidTxKind"),
        }
    }
}

impl From<runner::Error> for Error {
    fn from(val: runner::Error) -> Self {
        Error::Runner(val)
    }
}

#[derive(Debug, Clone, Serialize, Deserialize)]
/// The whitelist for the Verifier.
pub struct Whitelist {
    /// The list of addresses that are allowed to be block builders.
    block_builder: Vec<Address>,
    /// The list of addresses that are allowed to be computers.
    computer: Vec<Address>,
}

#[derive(Debug, Clone, Serialize, Deserialize)]
/// The configuration for the Verifier.
pub struct Config {
    /// The list of domains to perform verification for.
    pub domains: Vec<Domain>,
    /// The whitelist for the Verifier.
    pub whitelist: Whitelist,
    pub database: db::Config,
    pub p2p: net::Config,
}

/// The Verifier node. It contains the Swarm, the Config, the DB, the VerificationRunner, and the SecretKey.
pub struct Node {
    swarm: Swarm<MyBehaviour>,
    config: Config,
    db: Db,
    verification_runner: VerificationRunner,
    secret_key: SigningKey,
}

impl Node {
    /// Initializes the node:
    /// - Loads the config from config.toml.
    /// - Initializes the Swarm.
    /// - Initializes the DB.
    /// - Initializes the VerificationRunner.
    pub async fn init() -> Result<Self, Box<dyn std::error::Error>> {
        dotenv().ok();
        tracing_subscriber::fmt().with_env_filter(EnvFilter::from_default_env()).init();

        let secret_key_hex = std::env::var("SECRET_KEY").expect("SECRET_KEY must be set.");
        let secret_key_bytes = hex::decode(secret_key_hex)?;
        let secret_key = SigningKey::from_slice(secret_key_bytes.as_slice())?;

        let config_loader = config::Loader::new("openrank-verifier")?;
        let config: Config = config_loader.load_or_create(include_str!("../config.toml"))?;
        let db = Db::new(&config.database, &[&Tx::get_cf()])?;
        let domain_hashes = config.domains.iter().map(|x| x.to_hash()).collect();
        let verification_runner = VerificationRunner::new(domain_hashes);

        let swarm = build_node(net::load_keypair(&config.p2p.keypair, &config_loader)?).await?;
        info!("PEER_ID: {:?}", swarm.local_peer_id());

        Ok(Self { swarm, config, db, verification_runner, secret_key })
    }

    /// Handles incoming gossipsub `event` given the `topics` this node is interested in.
    /// Handling includes TX validation, storage in local db, or optionally triggering a broadcast
    /// of postceding TX to the network.
    fn handle_gossipsub_events(
        &mut self, event: gossipsub::Event, topics: Vec<&Topic>, domains: Vec<Domain>,
    ) -> Result<(), Error> {
        if let gossipsub::Event::Message { propagation_source, message_id, message } = event {
            for topic in topics {
                let topic_wrapper = gossipsub::IdentTopic::new(topic.clone());
                if message.topic != topic_wrapper.hash() {
                    continue;
                }
                match topic {
                    Topic::NamespaceTrustUpdate(namespace) => {
<<<<<<< HEAD
                        let topic_wrapper = gossipsub::IdentTopic::new(topic.clone());
                        if message.topic == topic_wrapper.hash() {
                            let tx_event = TxEvent::decode(&mut message.data.as_slice())
                                .map_err(Error::Decode)?;
                            let mut tx = Tx::decode(&mut tx_event.data().as_slice())
                                .map_err(Error::Decode)?;
                            if *tx.kind() != Kind::TrustUpdate {
                                return Err(Error::InvalidTxKind);
                            }
=======
                        let tx_event =
                            TxEvent::decode(&mut message.data.as_slice()).map_err(Error::Decode)?;
                        let mut tx =
                            Tx::decode(&mut tx_event.data().as_slice()).map_err(Error::Decode)?;
                        if let tx::Body::TrustUpdate(trust_update) = tx.body() {
>>>>>>> 1d8ae0a8
                            tx.verify_against(namespace.owner()).map_err(Error::Signature)?;
                            // Add Tx to db
                            tx.set_sequence_number(message.sequence_number.unwrap_or_default());
                            self.db.put(tx.clone()).map_err(Error::Db)?;
                            assert!(*namespace == trust_update.trust_id);
                            let domain = domains
                                .iter()
                                .find(|x| &x.trust_namespace() == namespace)
                                .ok_or(Error::DomainNotFound(namespace.clone().to_hex()))?;
                            self.verification_runner
                                .update_trust(domain.clone(), trust_update.entries.clone())
                                .map_err(Error::Runner)?;
                            info!(
                                "TOPIC: {}, ID: {message_id}, FROM: {propagation_source}",
                                message.topic.as_str(),
                            );
                        } else {
                            return Err(Error::InvalidTxKind);
                        }
                    },
                    Topic::NamespaceSeedUpdate(namespace) => {
<<<<<<< HEAD
                        let topic_wrapper = gossipsub::IdentTopic::new(topic.clone());
                        if message.topic == topic_wrapper.hash() {
                            let tx_event = TxEvent::decode(&mut message.data.as_slice())
                                .map_err(Error::Decode)?;
                            let tx = Tx::decode(&mut tx_event.data().as_slice())
                                .map_err(Error::Decode)?;
                            if *tx.kind() != Kind::SeedUpdate {
                                return Err(Error::InvalidTxKind);
                            }
=======
                        let tx_event =
                            TxEvent::decode(&mut message.data.as_slice()).map_err(Error::Decode)?;
                        let tx =
                            Tx::decode(&mut tx_event.data().as_slice()).map_err(Error::Decode)?;
                        if let tx::Body::SeedUpdate(seed_update) = tx.body() {
>>>>>>> 1d8ae0a8
                            tx.verify_against(namespace.owner()).map_err(Error::Signature)?;
                            // Add Tx to db
                            self.db.put(tx.clone()).map_err(Error::Db)?;
                            assert!(*namespace == seed_update.seed_id);
                            let domain = domains
                                .iter()
                                .find(|x| &x.trust_namespace() == namespace)
                                .ok_or(Error::DomainNotFound(namespace.clone().to_hex()))?;
                            self.verification_runner
                                .update_seed(domain.clone(), seed_update.entries.clone())
                                .map_err(Error::Runner)?;
                            info!(
                                "TOPIC: {}, ID: {message_id}, FROM: {propagation_source}",
                                message.topic.as_str(),
                            );
                        } else {
                            return Err(Error::InvalidTxKind);
                        }
                    },
                    Topic::DomainAssignent(domain_id) => {
<<<<<<< HEAD
                        let topic_wrapper = gossipsub::IdentTopic::new(topic.clone());
                        if message.topic == topic_wrapper.hash() {
                            let tx_event = TxEvent::decode(&mut message.data.as_slice())
                                .map_err(Error::Decode)?;
                            let tx = Tx::decode(&mut tx_event.data().as_slice())
                                .map_err(Error::Decode)?;
                            if *tx.kind() != Kind::ComputeAssignment {
                                return Err(Error::InvalidTxKind);
                            }
=======
                        let tx_event =
                            TxEvent::decode(&mut message.data.as_slice()).map_err(Error::Decode)?;
                        let tx =
                            Tx::decode(&mut tx_event.data().as_slice()).map_err(Error::Decode)?;
                        if let tx::Body::ComputeAssignment(compute_assignment) = tx.body() {
>>>>>>> 1d8ae0a8
                            let address = tx.verify().map_err(Error::Signature)?;
                            assert!(self.config.whitelist.block_builder.contains(&address));
                            // Add Tx to db
                            self.db.put(tx.clone()).map_err(Error::Db)?;
                            let computer_address = address_from_sk(&self.secret_key);
                            assert_eq!(computer_address, compute_assignment.assigned_verifier_node);
                            assert!(self
                                .config
                                .whitelist
                                .computer
                                .contains(&compute_assignment.assigned_compute_node));

                            let domain = domains
                                .iter()
                                .find(|x| &x.to_hash() == domain_id)
                                .ok_or(Error::DomainNotFound((*domain_id).to_hex()))?;
                            self.verification_runner
                                .update_assigment(domain.clone(), tx.hash())
                                .map_err(Error::Runner)?;
                            let res = self
                                .verification_runner
                                .check_finished_assignments(domain.clone())
                                .map_err(Error::Runner)?;
                            for (tx_hash, verification_res) in res {
                                let verification_res =
                                    compute::Verification::new(tx_hash, verification_res);
                                let mut tx = Tx::default_with(tx::Body::ComputeVerification(
                                    verification_res,
                                ));
                                tx.sign(&self.secret_key).map_err(Error::Signature)?;
                                broadcast_event(
                                    &mut self.swarm,
                                    tx,
                                    Topic::DomainVerification(*domain_id),
                                )
                                .map_err(|e| Error::P2P(e.to_string()))?;
                            }
                            info!(
                                "TOPIC: {}, ID: {message_id}, FROM: {propagation_source}",
                                message.topic.as_str(),
                            );
                        } else {
                            return Err(Error::InvalidTxKind);
                        }
                    },
                    Topic::DomainScores(domain_id) => {
<<<<<<< HEAD
                        let topic_wrapper = gossipsub::IdentTopic::new(topic.clone());
                        if message.topic == topic_wrapper.hash() {
                            let tx_event = TxEvent::decode(&mut message.data.as_slice())
                                .map_err(Error::Decode)?;
                            let tx = Tx::decode(&mut tx_event.data().as_slice())
                                .map_err(Error::Decode)?;
                            if *tx.kind() != Kind::ComputeScores {
                                return Err(Error::InvalidTxKind);
                            }
=======
                        let tx_event =
                            TxEvent::decode(&mut message.data.as_slice()).map_err(Error::Decode)?;
                        let tx =
                            Tx::decode(&mut tx_event.data().as_slice()).map_err(Error::Decode)?;
                        if let tx::Body::ComputeScores(compute_scores) = tx.body() {
>>>>>>> 1d8ae0a8
                            let address = tx.verify().map_err(Error::Signature)?;
                            assert!(self.config.whitelist.computer.contains(&address));
                            // Add Tx to db
                            self.db.put(tx.clone()).map_err(Error::Db)?;
                            let domain = domains
                                .iter()
                                .find(|x| &x.to_hash() == domain_id)
                                .ok_or(Error::DomainNotFound((*domain_id).to_hex()))?;
                            self.verification_runner
                                .update_scores(domain.clone(), tx.hash(), compute_scores.clone())
                                .map_err(Error::Runner)?;
                            let res = self
                                .verification_runner
                                .check_finished_assignments(domain.clone())
                                .map_err(Error::Runner)?;
                            for (tx_hash, verification_res) in res {
                                let verification_res =
                                    compute::Verification::new(tx_hash, verification_res);
                                let mut tx = Tx::default_with(tx::Body::ComputeVerification(
                                    verification_res,
                                ));
                                tx.sign(&self.secret_key).map_err(Error::Signature)?;
                                broadcast_event(
                                    &mut self.swarm,
                                    tx,
                                    Topic::DomainVerification(*domain_id),
                                )
                                .map_err(|e| Error::P2P(e.to_string()))?;
                            }
                            info!(
                                "TOPIC: {}, ID: {message_id}, FROM: {propagation_source}",
                                message.topic.as_str(),
                            );
                        } else {
                            return Err(Error::InvalidTxKind);
                        }
                    },
                    Topic::DomainCommitment(domain_id) => {
<<<<<<< HEAD
                        let topic_wrapper = gossipsub::IdentTopic::new(topic.clone());
                        if message.topic == topic_wrapper.hash() {
                            let tx_event = TxEvent::decode(&mut message.data.as_slice())
                                .map_err(Error::Decode)?;
                            let tx = Tx::decode(&mut tx_event.data().as_slice())
                                .map_err(Error::Decode)?;
                            if *tx.kind() != Kind::ComputeCommitment {
                                return Err(Error::InvalidTxKind);
                            }
=======
                        let tx_event =
                            TxEvent::decode(&mut message.data.as_slice()).map_err(Error::Decode)?;
                        let tx =
                            Tx::decode(&mut tx_event.data().as_slice()).map_err(Error::Decode)?;
                        if let tx::Body::ComputeCommitment(compute_commitment) = tx.body() {
>>>>>>> 1d8ae0a8
                            let address = tx.verify().map_err(Error::Signature)?;
                            assert!(self.config.whitelist.computer.contains(&address));
                            // Add Tx to db
                            self.db.put(tx.clone()).map_err(Error::Db)?;
                            let domain = domains
                                .iter()
                                .find(|x| &x.to_hash() == domain_id)
                                .ok_or(Error::DomainNotFound(domain_id.to_hex()))?;
                            self.verification_runner.update_commitment(compute_commitment.clone());
                            let res = self
                                .verification_runner
                                .check_finished_assignments(domain.clone())
                                .map_err(Error::Runner)?;
                            for (tx_hash, verification_res) in res {
                                let verification_res =
                                    compute::Verification::new(tx_hash, verification_res);
                                let mut tx = Tx::default_with(tx::Body::ComputeVerification(
                                    verification_res,
                                ));
                                tx.sign(&self.secret_key).map_err(Error::Signature)?;
                                broadcast_event(
                                    &mut self.swarm,
                                    tx,
                                    Topic::DomainVerification(*domain_id),
                                )
                                .map_err(|e| Error::P2P(e.to_string()))?;
                            }
                            info!(
                                "TOPIC: {}, ID: {message_id}, FROM: {propagation_source}",
                                message.topic.as_str(),
                            );
                        } else {
                            return Err(Error::InvalidTxKind);
                        }
                    },
                    _ => {},
                }
            }
        }

        Ok(())
    }

    /// Recover VerificationRunner state from DB.
    ///
    /// - Load all the TXs from the DB
    /// - Just take TrustUpdate and SeedUpdate transactions
    /// - Update VerificationRunner using functions update_trust, update_seed
    pub fn node_recovery(&mut self) -> Result<(), Error> {
        // collect all trust update and seed update txs
        let mut txs = Vec::new();
        let mut trust_update_txs: Vec<Tx> =
            self.db.read_from_end(consts::TRUST_UPDATE, None).map_err(Error::Db)?;
        txs.append(&mut trust_update_txs);
        drop(trust_update_txs);

        let mut seed_update_txs: Vec<Tx> =
            self.db.read_from_end(consts::SEED_UPDATE, None).map_err(Error::Db)?;
        txs.append(&mut seed_update_txs);
        drop(seed_update_txs);

        // sort txs by sequence_number
        txs.sort_unstable_by_key(|tx| tx.sequence_number());

        // update verification runner
        for tx in txs {
            match tx.body() {
                tx::Body::TrustUpdate(trust_update) => {
                    let namespace = trust_update.trust_id;
                    let domain = self
                        .config
                        .domains
                        .iter()
                        .find(|x| x.trust_namespace() == namespace)
                        .ok_or(Error::DomainNotFound(namespace.clone().to_hex()))?;
                    self.verification_runner
                        .update_trust(domain.clone(), trust_update.entries.clone())
                        .map_err(Error::Runner)?;
                },
                tx::Body::SeedUpdate(seed_update) => {
                    let namespace = seed_update.seed_id;
                    let domain = self
                        .config
                        .domains
                        .iter()
                        .find(|x| x.seed_namespace() == namespace)
                        .ok_or(Error::DomainNotFound(namespace.clone().to_hex()))?;
                    self.verification_runner
                        .update_seed(domain.clone(), seed_update.entries.clone())
                        .map_err(Error::Runner)?;
                },
                _ => (),
            }
        }

        Ok(())
    }

    /// Runs the node:
    /// - Listens on all interfaces and whatever port the OS assigns.
    /// - subscribe to all the topics.
    /// - Handles gossipsub events.
    /// - Handles mDNS events.
    pub async fn run(&mut self) -> Result<(), Box<dyn std::error::Error>> {
        let topics_trust_update: Vec<Topic> = self
            .config
            .domains
            .clone()
            .into_iter()
            .map(|x| x.trust_namespace())
            .map(|namespace| Topic::NamespaceTrustUpdate(namespace.clone()))
            .collect();
        let topics_seed_update: Vec<Topic> = self
            .config
            .domains
            .clone()
            .into_iter()
            .map(|x| x.seed_namespace())
            .map(|namespace| Topic::NamespaceSeedUpdate(namespace.clone()))
            .collect();
        let topics_assignment: Vec<Topic> = self
            .config
            .domains
            .clone()
            .into_iter()
            .map(|x| x.to_hash())
            .map(Topic::DomainAssignent)
            .collect();
        let topics_scores: Vec<Topic> = self
            .config
            .domains
            .clone()
            .into_iter()
            .map(|x| x.to_hash())
            .map(Topic::DomainScores)
            .collect();
        let topics_commitment: Vec<Topic> = self
            .config
            .domains
            .clone()
            .into_iter()
            .map(|x| x.to_hash())
            .map(Topic::DomainCommitment)
            .collect();

        let iter_chain = topics_assignment
            .iter()
            .chain(&topics_trust_update)
            .chain(&topics_seed_update)
            .chain(&topics_scores)
            .chain(&topics_commitment)
            .chain(&[Topic::ProposedBlock, Topic::FinalisedBlock]);
        for topic in iter_chain.clone() {
            // Create a Gossipsub topic
            let topic = gossipsub::IdentTopic::new(topic.clone());
            // subscribes to our topic
            self.swarm.behaviour_mut().gossipsub.subscribe(&topic)?;
        }

        net::listen_on(&mut self.swarm, &self.config.p2p.listen_on)?;

        // Kick it off
        loop {
            select! {
                event = self.swarm.select_next_some() => match event {
                    SwarmEvent::Behaviour(MyBehaviourEvent::Mdns(mdns::Event::Discovered(list))) => {
                        for (peer_id, _multiaddr) in list {
                            info!("mDNS discovered a new peer: {peer_id}");
                            self.swarm.behaviour_mut().gossipsub.add_explicit_peer(&peer_id);
                        }
                    },
                    SwarmEvent::Behaviour(MyBehaviourEvent::Mdns(mdns::Event::Expired(list))) => {
                        for (peer_id, _multiaddr) in list {
                            info!("mDNS discover peer has expired: {peer_id}");
                            self.swarm.behaviour_mut().gossipsub.remove_explicit_peer(&peer_id);
                        }
                    },
                    SwarmEvent::Behaviour(MyBehaviourEvent::Gossipsub(event)) => {
                        let res = self.handle_gossipsub_events(
                            event,
                            iter_chain.clone().collect(),
                            self.config.domains.clone(),
                        );
                        if let Err(e) = res {
                            error!("Failed to handle gossipsub event: {e:?}");
                            continue;
                        }
                    },
                    SwarmEvent::NewListenAddr { address, .. } => {
                        info!("Local node is listening on {address}");
                    }
                    e => info!("{:?}", e),
                }
            }
        }
    }
}<|MERGE_RESOLUTION|>--- conflicted
+++ resolved
@@ -133,23 +133,11 @@
                 }
                 match topic {
                     Topic::NamespaceTrustUpdate(namespace) => {
-<<<<<<< HEAD
-                        let topic_wrapper = gossipsub::IdentTopic::new(topic.clone());
-                        if message.topic == topic_wrapper.hash() {
-                            let tx_event = TxEvent::decode(&mut message.data.as_slice())
-                                .map_err(Error::Decode)?;
-                            let mut tx = Tx::decode(&mut tx_event.data().as_slice())
-                                .map_err(Error::Decode)?;
-                            if *tx.kind() != Kind::TrustUpdate {
-                                return Err(Error::InvalidTxKind);
-                            }
-=======
                         let tx_event =
                             TxEvent::decode(&mut message.data.as_slice()).map_err(Error::Decode)?;
                         let mut tx =
                             Tx::decode(&mut tx_event.data().as_slice()).map_err(Error::Decode)?;
                         if let tx::Body::TrustUpdate(trust_update) = tx.body() {
->>>>>>> 1d8ae0a8
                             tx.verify_against(namespace.owner()).map_err(Error::Signature)?;
                             // Add Tx to db
                             tx.set_sequence_number(message.sequence_number.unwrap_or_default());
@@ -171,23 +159,11 @@
                         }
                     },
                     Topic::NamespaceSeedUpdate(namespace) => {
-<<<<<<< HEAD
-                        let topic_wrapper = gossipsub::IdentTopic::new(topic.clone());
-                        if message.topic == topic_wrapper.hash() {
-                            let tx_event = TxEvent::decode(&mut message.data.as_slice())
-                                .map_err(Error::Decode)?;
-                            let tx = Tx::decode(&mut tx_event.data().as_slice())
-                                .map_err(Error::Decode)?;
-                            if *tx.kind() != Kind::SeedUpdate {
-                                return Err(Error::InvalidTxKind);
-                            }
-=======
                         let tx_event =
                             TxEvent::decode(&mut message.data.as_slice()).map_err(Error::Decode)?;
                         let tx =
                             Tx::decode(&mut tx_event.data().as_slice()).map_err(Error::Decode)?;
                         if let tx::Body::SeedUpdate(seed_update) = tx.body() {
->>>>>>> 1d8ae0a8
                             tx.verify_against(namespace.owner()).map_err(Error::Signature)?;
                             // Add Tx to db
                             self.db.put(tx.clone()).map_err(Error::Db)?;
@@ -208,23 +184,11 @@
                         }
                     },
                     Topic::DomainAssignent(domain_id) => {
-<<<<<<< HEAD
-                        let topic_wrapper = gossipsub::IdentTopic::new(topic.clone());
-                        if message.topic == topic_wrapper.hash() {
-                            let tx_event = TxEvent::decode(&mut message.data.as_slice())
-                                .map_err(Error::Decode)?;
-                            let tx = Tx::decode(&mut tx_event.data().as_slice())
-                                .map_err(Error::Decode)?;
-                            if *tx.kind() != Kind::ComputeAssignment {
-                                return Err(Error::InvalidTxKind);
-                            }
-=======
                         let tx_event =
                             TxEvent::decode(&mut message.data.as_slice()).map_err(Error::Decode)?;
                         let tx =
                             Tx::decode(&mut tx_event.data().as_slice()).map_err(Error::Decode)?;
                         if let tx::Body::ComputeAssignment(compute_assignment) = tx.body() {
->>>>>>> 1d8ae0a8
                             let address = tx.verify().map_err(Error::Signature)?;
                             assert!(self.config.whitelist.block_builder.contains(&address));
                             // Add Tx to db
@@ -271,23 +235,11 @@
                         }
                     },
                     Topic::DomainScores(domain_id) => {
-<<<<<<< HEAD
-                        let topic_wrapper = gossipsub::IdentTopic::new(topic.clone());
-                        if message.topic == topic_wrapper.hash() {
-                            let tx_event = TxEvent::decode(&mut message.data.as_slice())
-                                .map_err(Error::Decode)?;
-                            let tx = Tx::decode(&mut tx_event.data().as_slice())
-                                .map_err(Error::Decode)?;
-                            if *tx.kind() != Kind::ComputeScores {
-                                return Err(Error::InvalidTxKind);
-                            }
-=======
                         let tx_event =
                             TxEvent::decode(&mut message.data.as_slice()).map_err(Error::Decode)?;
                         let tx =
                             Tx::decode(&mut tx_event.data().as_slice()).map_err(Error::Decode)?;
                         if let tx::Body::ComputeScores(compute_scores) = tx.body() {
->>>>>>> 1d8ae0a8
                             let address = tx.verify().map_err(Error::Signature)?;
                             assert!(self.config.whitelist.computer.contains(&address));
                             // Add Tx to db
@@ -326,23 +278,11 @@
                         }
                     },
                     Topic::DomainCommitment(domain_id) => {
-<<<<<<< HEAD
-                        let topic_wrapper = gossipsub::IdentTopic::new(topic.clone());
-                        if message.topic == topic_wrapper.hash() {
-                            let tx_event = TxEvent::decode(&mut message.data.as_slice())
-                                .map_err(Error::Decode)?;
-                            let tx = Tx::decode(&mut tx_event.data().as_slice())
-                                .map_err(Error::Decode)?;
-                            if *tx.kind() != Kind::ComputeCommitment {
-                                return Err(Error::InvalidTxKind);
-                            }
-=======
                         let tx_event =
                             TxEvent::decode(&mut message.data.as_slice()).map_err(Error::Decode)?;
                         let tx =
                             Tx::decode(&mut tx_event.data().as_slice()).map_err(Error::Decode)?;
                         if let tx::Body::ComputeCommitment(compute_commitment) = tx.body() {
->>>>>>> 1d8ae0a8
                             let address = tx.verify().map_err(Error::Signature)?;
                             assert!(self.config.whitelist.computer.contains(&address));
                             // Add Tx to db
