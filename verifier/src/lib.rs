--- conflicted
+++ resolved
@@ -316,8 +316,8 @@
         // subscribes to our topic
         swarm.behaviour_mut().gossipsub.subscribe(&topic)?;
     }
-
-<<<<<<< HEAD
+    node_recovery(&mut job_runner, &db, &config)?;
+
     // Listen on all interfaces and whatever port the OS assigns
     swarm.listen_on("/ip4/0.0.0.0/udp/11001/quic-v1".parse()?)?;
     swarm.listen_on("/ip4/0.0.0.0/tcp/11001".parse()?)?;
@@ -364,45 +364,6 @@
             }
         }
     }
-=======
-	node_recovery(&mut job_runner, &db, &config)?;
-
-	// Listen on all interfaces and whatever port the OS assigns
-	swarm.listen_on("/ip4/0.0.0.0/udp/11001/quic-v1".parse()?)?;
-	swarm.listen_on("/ip4/0.0.0.0/tcp/11001".parse()?)?;
-
-	// Kick it off
-	loop {
-		select! {
-			event = swarm.select_next_some() => match event {
-				SwarmEvent::Behaviour(MyBehaviourEvent::Mdns(mdns::Event::Discovered(list))) => {
-					for (peer_id, _multiaddr) in list {
-						info!("mDNS discovered a new peer: {peer_id}");
-						swarm.behaviour_mut().gossipsub.add_explicit_peer(&peer_id);
-					}
-				},
-				SwarmEvent::Behaviour(MyBehaviourEvent::Mdns(mdns::Event::Expired(list))) => {
-					for (peer_id, _multiaddr) in list {
-						info!("mDNS discover peer has expired: {peer_id}");
-						swarm.behaviour_mut().gossipsub.remove_explicit_peer(&peer_id);
-					}
-				},
-				SwarmEvent::Behaviour(MyBehaviourEvent::Gossipsub(event)) => {
-					match handle_gossipsub_events(&mut swarm, &mut job_runner, &db, event, iter_chain.clone().collect(), config.domains.clone()) {
-						Ok(_) => {},
-						Err(e) => {
-							error!("Failed to handle gossipsub event: {e:?}");
-							continue;
-						},
-					}
-				},
-				SwarmEvent::NewListenAddr { address, .. } => {
-					info!("Local node is listening on {address}");
-				}
-				e => info!("{:?}", e),
-			}
-		}
-	}
 }
 
 /// Recover JobRunner state from DB.
@@ -411,65 +372,64 @@
 /// - Just take TrustUpdate and SeedUpdate transactions
 /// - Update JobRunner using functions update_trust, update_seed
 fn node_recovery(
-	job_runner: &mut VerificationJobRunner, db: &Db, config: &Config,
+    job_runner: &mut VerificationJobRunner, db: &Db, config: &Config,
 ) -> Result<(), VerifierNodeError> {
-	// collect all trust update and seed update txs
-	let mut txs = Vec::new();
-	let mut trust_update_txs: Vec<Tx> = db
-		.read_from_end(TxKind::TrustUpdate.into(), None)
-		.map_err(|e| VerifierNodeError::DbError(e))?;
-	txs.append(&mut trust_update_txs);
-	drop(trust_update_txs);
-
-	let mut seed_update_txs: Vec<Tx> = db
-		.read_from_end(TxKind::SeedUpdate.into(), None)
-		.map_err(|e| VerifierNodeError::DbError(e))?;
-	txs.append(&mut seed_update_txs);
-	drop(seed_update_txs);
-
-	// sort txs by sequence_number
-	txs.sort_unstable_by_key(|tx| tx.sequence_number());
-
-	// update job runner
-	for tx in txs {
-		match tx.kind() {
-			TxKind::TrustUpdate => job_runner_update_trust_update(job_runner, &config.domains, tx)?,
-			TxKind::SeedUpdate => job_runner_update_seed_update(job_runner, &config.domains, tx)?,
-			_ => (),
-		}
-	}
-
-	Ok(())
+    // collect all trust update and seed update txs
+    let mut txs = Vec::new();
+    let mut trust_update_txs: Vec<Tx> = db
+        .read_from_end(TxKind::TrustUpdate.into(), None)
+        .map_err(|e| VerifierNodeError::DbError(e))?;
+    txs.append(&mut trust_update_txs);
+    drop(trust_update_txs);
+
+    let mut seed_update_txs: Vec<Tx> = db
+        .read_from_end(TxKind::SeedUpdate.into(), None)
+        .map_err(|e| VerifierNodeError::DbError(e))?;
+    txs.append(&mut seed_update_txs);
+    drop(seed_update_txs);
+
+    // sort txs by sequence_number
+    txs.sort_unstable_by_key(|tx| tx.sequence_number());
+
+    // update job runner
+    for tx in txs {
+        match tx.kind() {
+            TxKind::TrustUpdate => job_runner_update_trust_update(job_runner, &config.domains, tx)?,
+            TxKind::SeedUpdate => job_runner_update_seed_update(job_runner, &config.domains, tx)?,
+            _ => (),
+        }
+    }
+
+    Ok(())
 }
 
 fn job_runner_update_trust_update(
-	job_runner: &mut VerificationJobRunner, domains: &Vec<Domain>, tx: Tx,
+    job_runner: &mut VerificationJobRunner, domains: &Vec<Domain>, tx: Tx,
 ) -> Result<(), VerifierNodeError> {
-	let trust_update = TrustUpdate::decode(&mut tx.body().as_slice())
-		.map_err(|e| VerifierNodeError::SerdeError(e))?;
-	let namespace = trust_update.trust_id;
-	let domain = domains.iter().find(|x| &x.trust_namespace() == &namespace).ok_or(
-		VerifierNodeError::DomainNotFound(namespace.clone().to_hex()),
-	)?;
-	job_runner
-		.update_trust(domain.clone(), trust_update.entries.clone())
-		.map_err(|e| VerifierNodeError::ComputeInternalError(e))?;
-
-	Ok(())
+    let trust_update = TrustUpdate::decode(&mut tx.body().as_slice())
+        .map_err(|e| VerifierNodeError::DecodeError(e))?;
+    let namespace = trust_update.trust_id;
+    let domain = domains.iter().find(|x| &x.trust_namespace() == &namespace).ok_or(
+        VerifierNodeError::DomainNotFound(namespace.clone().to_hex()),
+    )?;
+    job_runner
+        .update_trust(domain.clone(), trust_update.entries.clone())
+        .map_err(|e| VerifierNodeError::ComputeInternalError(e))?;
+
+    Ok(())
 }
 
 fn job_runner_update_seed_update(
-	job_runner: &mut VerificationJobRunner, domains: &Vec<Domain>, tx: Tx,
+    job_runner: &mut VerificationJobRunner, domains: &Vec<Domain>, tx: Tx,
 ) -> Result<(), VerifierNodeError> {
-	let seed_update = SeedUpdate::decode(&mut tx.body().as_slice())
-		.map_err(|e| VerifierNodeError::SerdeError(e))?;
-	let namespace = seed_update.seed_id;
-	let domain = domains.iter().find(|x| &x.seed_namespace() == &namespace).ok_or(
-		VerifierNodeError::DomainNotFound(namespace.clone().to_hex()),
-	)?;
-	job_runner
-		.update_seed(domain.clone(), seed_update.entries.clone())
-		.map_err(|e| VerifierNodeError::ComputeInternalError(e))?;
-	Ok(())
->>>>>>> 684931b0
+    let seed_update = SeedUpdate::decode(&mut tx.body().as_slice())
+        .map_err(|e| VerifierNodeError::DecodeError(e))?;
+    let namespace = seed_update.seed_id;
+    let domain = domains.iter().find(|x| &x.seed_namespace() == &namespace).ok_or(
+        VerifierNodeError::DomainNotFound(namespace.clone().to_hex()),
+    )?;
+    job_runner
+        .update_seed(domain.clone(), seed_update.entries.clone())
+        .map_err(|e| VerifierNodeError::ComputeInternalError(e))?;
+    Ok(())
 }