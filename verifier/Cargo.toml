--- conflicted
+++ resolved
@@ -35,8 +35,5 @@
 sha3 = { workspace = true }
 k256 = { workspace = true }
 getset = { workspace = true }
-<<<<<<< HEAD
 thiserror = { workspace = true }
-=======
-jsonrpsee = { workspace = true, features = ["server", "macros"] }
->>>>>>> 297f55a3
+jsonrpsee = { workspace = true, features = ["server", "macros"] }