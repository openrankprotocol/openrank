--- conflicted
+++ resolved
@@ -292,7 +292,6 @@
         .map_err(SdkError::JsonRpcClientError)?;
     let tx_hash_bytes = hex::decode(arg).map_err(SdkError::HexError)?;
     let compute_request_tx_hash = TxHash::from_bytes(tx_hash_bytes);
-<<<<<<< HEAD
     // Checking if ComputeRequest exists, if not, it should return an error
     let compute_request_key = (consts::COMPUTE_REQUEST, compute_request_tx_hash.clone());
     let _: Tx = client
@@ -421,16 +420,6 @@
 
     let votes = verification_results.iter().map(|x| x.verification_result().clone()).collect();
     Ok((votes, score_entries))
-=======
-    let results_query = GetResultsQuery::new(
-        compute_request_tx_hash,
-        config.sequencer.result_start.unwrap_or(0),
-        config.sequencer.result_size,
-    );
-    let scores: (Vec<bool>, Vec<ScoreEntry>) =
-        client.request("sequencer_get_results", vec![results_query]).await?;
-    Ok(scores)
->>>>>>> a856eb26
 }
 
 /// 1. Creates a new `Client`, which can be used to call the Sequencer.
