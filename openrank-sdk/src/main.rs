use alloy_rlp::encode;
use clap::{Parser, Subcommand};
use csv::StringRecord;
use dotenv::dotenv;
use k256::{ecdsa::SigningKey, schnorr::CryptoRngCore};
use karyon_jsonrpc::Client;
use openrank_common::{
    address_from_sk,
    algos::et::is_converged_org,
    merkle::hash_leaf,
    result::GetResultsQuery,
    topics::Domain,
    tx::{
        compute,
        trust::{ScoreEntry, SeedUpdate, TrustEntry, TrustUpdate},
        Address, Body, Tx, TxHash,
    },
    tx_event::TxEvent,
};
use rand::{thread_rng, Rng};
use serde::{Deserialize, Serialize};
use serde_json::Value;
use sha3::Keccak256;
use std::{
    collections::HashMap,
    fs::File,
    io::{Read, Write},
};
use std::{error::Error, io::BufWriter};

const TRUST_CHUNK_SIZE: usize = 500;
const SEED_CHUNK_SIZE: usize = 1000;

#[derive(Debug, Clone, Subcommand)]
/// The method to call.
enum Method {
    /// Trust update. The method takes a list of trust entries and updates the trust graph.
    TrustUpdate { path: String, config_path: String, output_path: Option<String> },
    /// Seed update. The method takes a list of seed entries and updates the seed vector.
    SeedUpdate { path: String, config_path: String, output_path: Option<String> },
    /// The method creates a ComputeRequest TX.
    ComputeRequest { path: String, output_path: Option<String> },
    /// The method takes a ComputeRequest TX hash and returns the computed results.
    GetResults { request_id: String, config_path: String, output_path: Option<String> },
    /// The method takes a ComputeRequest TX hash and returns the computed results,
    /// and also checks the integrity/correctness of the results.
    GetResultsAndCheckIntegrity { request_id: String, config_path: String, test_vector: String },
    /// The method generates a new ECDSA keypair and returns the address and the private key.
    GenerateKeypair,
    /// The method shows the address of the node, given the private key.
    ShowAddress,
}

/// Simple program to greet a person
#[derive(Parser, Debug)]
#[command(version, about, long_about = None)]
/// The command line arguments.
struct Args {
    #[command(subcommand)]
    method: Method,
}

#[derive(Debug, Clone, Serialize, Deserialize)]
/// The configuration for the Sequencer.
pub struct Sequencer {
    endpoint: String,
    result_size: u32,
}

#[derive(Debug, Clone, Serialize, Deserialize)]
/// The configuration for the SDK.
pub struct Config {
    /// The domain to be updated.
    pub domain: Domain,
    /// The Sequencer configuration. It contains the endpoint of the Sequencer.
    pub sequencer: Sequencer,
}

#[derive(Debug, Clone, Serialize, Deserialize)]
struct ComputeRequestResult {
    compute_tx_hash: TxHash,
    tx_event: TxEvent,
}

#[derive(Debug, Clone, Serialize, Deserialize)]
struct ComputeResults {
    votes: Vec<bool>,
    scores: Vec<ScoreEntry>,
}

impl ComputeRequestResult {
    pub fn new(compute_tx_hash: TxHash, tx_event: TxEvent) -> Self {
        Self { compute_tx_hash, tx_event }
    }
}

/// Creates a new `Config` from a local TOML file, given file path.
fn read_config(path: &str) -> Result<Config, Box<dyn Error>> {
    let mut f = File::open(path)?;
    let mut toml_config = String::new();
    f.read_to_string(&mut toml_config)?;
    let config: Config = toml::from_str(toml_config.as_str())?;
    Ok(config)
}

/// 1. Reads a CSV file and get a list of `TrustEntry`.
/// 2. Creates a new `Client`, which can be used to call the Sequencer.
/// 3. Sends the list of `TrustEntry` to the Sequencer.
async fn update_trust(
    sk: SigningKey, path: &str, config_path: &str,
) -> Result<Vec<TxEvent>, Box<dyn Error>> {
    let f = File::open(path)?;
    let mut rdr = csv::Reader::from_reader(f);
    let mut entries = Vec::new();
    for result in rdr.records() {
        let record: StringRecord = result?;
        let (from, to, value): (String, String, f32) = record.deserialize(None)?;
        let trust_entry = TrustEntry::new(from, to, value);
        entries.push(trust_entry);
    }

    let config = read_config(config_path)?;
    // Creates a new client
    let client = Client::builder(config.sequencer.endpoint.as_str())?.build().await?;

    let mut results = Vec::new();
    for chunk in entries.chunks(TRUST_CHUNK_SIZE) {
        let mut tx = Tx::default_with(Body::TrustUpdate(TrustUpdate::new(
            config.domain.trust_namespace(),
            chunk.to_vec(),
        )));
        tx.sign(&sk)?;

        let result: Value = client.call("Sequencer.trust_update", hex::encode(encode(tx))).await?;
        let tx_event: TxEvent = serde_json::from_value(result)?;

        results.push(tx_event);
    }
    Ok(results)
}

/// 1. Reads a CSV file and get a list of `ScoreEntry`.
/// 2. Creates a new `Client`, which can be used to call the Sequencer.
/// 3. Sends the list of `ScoreEntry` to the Sequencer.
async fn update_seed(
    sk: SigningKey, path: &str, config_path: &str,
) -> Result<Vec<TxEvent>, Box<dyn Error>> {
    let f = File::open(path)?;
    let mut rdr = csv::Reader::from_reader(f);
    let mut entries = Vec::new();
    for result in rdr.records() {
        let record: StringRecord = result?;
        let (i, value): (String, f32) = record.deserialize(None)?;
        let score_entry = ScoreEntry::new(i, value);
        entries.push(score_entry);
    }

    let config = read_config(config_path)?;
    // Creates a new client
    let client = Client::builder(config.sequencer.endpoint.as_str())?.build().await?;

    let mut results = Vec::new();
    for chunk in entries.chunks(SEED_CHUNK_SIZE) {
        let mut tx = Tx::default_with(Body::SeedUpdate(SeedUpdate::new(
            config.domain.seed_namespace(),
            chunk.to_vec(),
        )));
        tx.sign(&sk)?;

        let result: Value = client.call("Sequencer.seed_update", hex::encode(encode(tx))).await?;
        let tx_event: TxEvent = serde_json::from_value(result)?;

        results.push(tx_event);
    }
    Ok(results)
}

/// 1. Creates a new `Client`, which can be used to call the Sequencer.
/// 2. Sends a `ComputeRequest` transaction to the Sequencer.
async fn compute_request(
    sk: SigningKey, path: &str,
) -> Result<ComputeRequestResult, Box<dyn Error>> {
    let config = read_config(path)?;
    // Creates a new client
    let client = Client::builder(config.sequencer.endpoint.as_str())?.build().await?;

    let rng = &mut thread_rng();
    let domain_id = config.domain.to_hash();
    let hash = hash_leaf::<Keccak256>(rng.gen::<[u8; 32]>().to_vec());
    let mut tx = Tx::default_with(Body::ComputeRequest(compute::Request::new(
        domain_id, 0, hash,
    )));
    tx.sign(&sk)?;
    let tx_hash = tx.hash();

    let result: Value = client.call("Sequencer.compute_request", hex::encode(encode(tx))).await?;
    let tx_event: TxEvent = serde_json::from_value(result)?;

    let compute_result = ComputeRequestResult::new(tx_hash, tx_event);
    Ok(compute_result)
}

/// 1. Creates a new `Client`, which can be used to call the Sequencer.
/// 2. Calls the Sequencer to get the EigenTrust scores(`ScoreEntry`s).
async fn get_results(
    arg: String, config_path: &str,
) -> Result<(Vec<bool>, Vec<ScoreEntry>), Box<dyn Error>> {
    let config = read_config(config_path)?;
    // Creates a new client
    let client =
        Client::builder(config.sequencer.endpoint.as_str())?.set_timeout(900000).build().await?;
    let tx_hash_bytes = hex::decode(arg)?;
    let compute_request_tx_hash = TxHash::from_bytes(tx_hash_bytes);
    let results_query =
        GetResultsQuery::new(compute_request_tx_hash, 0, config.sequencer.result_size);
    let result: Value = client.call("Sequencer.get_results", results_query).await?;
    let scores: (Vec<bool>, Vec<ScoreEntry>) = serde_json::from_value(result)?;
    Ok(scores)
}

/// Generates a new ECDSA keypair and returns the address and the private key.
fn generate_keypair<R: CryptoRngCore>(rng: &mut R) -> (SigningKey, Address) {
    let sk = SigningKey::random(rng);
    let addr = address_from_sk(&sk);
    (sk, addr)
}

/// Checks the score integrity against the ones stored in `path`.
fn check_score_integrity(
    votes: Vec<bool>, scores: Vec<ScoreEntry>, path: &str,
) -> Result<bool, Box<dyn Error>> {
    let f = File::open(path)?;
    let mut rdr = csv::Reader::from_reader(f);
    let mut test_vector = Vec::new();
    for result in rdr.records() {
        let record: StringRecord = result?;
        let (i, value): (String, f32) = record.deserialize(None)?;
        let score_entry = ScoreEntry::new(i, value);
        test_vector.push(score_entry);
    }

    let mut test_map = HashMap::new();
    for score in test_vector {
        test_map.insert(score.id, score.value);
    }

    let mut score_map = HashMap::new();
    for score in scores {
        score_map.insert(score.id, score.value);
    }

    let is_converged = is_converged_org(&test_map, &score_map);
    let votes = votes.iter().fold(true, |acc, vote| acc & vote);

    Ok(is_converged & votes)
}

/// Utility function for writing json to a file.
fn write_json_to_file<T: Serialize>(path: &str, data: T) -> Result<(), Box<dyn Error>> {
    let file = File::create(path)?;
    let mut writer = BufWriter::new(file);
    serde_json::to_writer(&mut writer, &data)?;
    writer.flush()?;
    Ok(())
}

/// Returns the secret key from the environment variable.
fn get_secret_key() -> Result<SigningKey, Box<dyn Error>> {
    let secret_key_hex = std::env::var("SECRET_KEY").expect("SECRET_KEY must be set.");
    let secret_key_bytes = hex::decode(secret_key_hex)?;
    let secret_key = SigningKey::from_slice(secret_key_bytes.as_slice())?;
    Ok(secret_key)
}

#[tokio::main]
async fn main() -> Result<(), Box<dyn Error>> {
    dotenv().ok();
    let cli = Args::parse();

    match cli.method {
        Method::TrustUpdate { path, config_path, output_path } => {
            let secret_key = get_secret_key()?;
            let res = update_trust(secret_key, path.as_str(), config_path.as_str()).await?;
            if let Some(output_path) = output_path {
                write_json_to_file(&output_path, res)?;
            }
        },
        Method::SeedUpdate { path, config_path, output_path } => {
            let secret_key = get_secret_key()?;
            let res = update_seed(secret_key, path.as_str(), config_path.as_str()).await?;
            if let Some(output_path) = output_path {
                write_json_to_file(&output_path, res)?;
            }
        },
        Method::ComputeRequest { path, output_path } => {
            let secret_key = get_secret_key()?;
            let res = compute_request(secret_key, path.as_str()).await?;
            let hex_encoded_tx_hash = hex::encode(res.compute_tx_hash.0);
            println!("{}", hex_encoded_tx_hash);
            if let Some(output_path) = output_path {
                write_json_to_file(&output_path, res)?;
            }
        },
        Method::GetResults { request_id, config_path, output_path } => {
            let (votes, scores) = get_results(request_id, config_path.as_str()).await?;

            println!("votes: {:?}", votes);
            for res in &scores {
                println!("{}: {}", res.id, res.value);
            }
            if let Some(output_path) = output_path {
                write_json_to_file(&output_path, scores)?;
            }
        },
        Method::GetResultsAndCheckIntegrity { request_id, config_path, test_vector } => {
            let (votes, results) = get_results(request_id, config_path.as_str()).await?;
            let res = check_score_integrity(votes, results, &test_vector)?;
            println!("Integrity check result: {}", res);
            assert!(res);
        },
        Method::GenerateKeypair => {
            let rng = &mut thread_rng();
            let (sk, address) = generate_keypair(rng);
            let sk_bytes = sk.to_bytes();
<<<<<<< HEAD
            println!("SIGNING_KEY: {}", hex::encode(sk_bytes));
            println!("ADDRESS:     {}", address);
=======
            println!("SECRET_KEY=\"{}\"", hex::encode(sk_bytes));
            println!("# ADDRESS: {}", address.to_hex());
>>>>>>> 94ea8dd7
        },
        Method::ShowAddress => {
            let secret_key = get_secret_key()?;
            let addr = address_from_sk(&secret_key);
            println!("ADDRESS: {}", addr);
        },
    }
    Ok(())
}<|MERGE_RESOLUTION|>--- conflicted
+++ resolved
@@ -322,13 +322,8 @@
             let rng = &mut thread_rng();
             let (sk, address) = generate_keypair(rng);
             let sk_bytes = sk.to_bytes();
-<<<<<<< HEAD
-            println!("SIGNING_KEY: {}", hex::encode(sk_bytes));
-            println!("ADDRESS:     {}", address);
-=======
             println!("SECRET_KEY=\"{}\"", hex::encode(sk_bytes));
-            println!("# ADDRESS: {}", address.to_hex());
->>>>>>> 94ea8dd7
+            println!("# ADDRESS: {}", address);
         },
         Method::ShowAddress => {
             let secret_key = get_secret_key()?;
