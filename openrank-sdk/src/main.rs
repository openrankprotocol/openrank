use alloy_rlp::encode;
use clap::{Parser, Subcommand};
use csv::StringRecord;
use dotenv::dotenv;
use hex::FromHex;
use k256::{ecdsa::SigningKey, schnorr::CryptoRngCore};
use karyon_jsonrpc::Client;
use openrank_common::{
    address_from_sk,
    algos::et::is_converged_address,
    merkle::hash_leaf,
    topics::Domain,
    tx_event::TxEvent,
    txs::{
        Address, JobRunRequest, ScoreEntry, SeedUpdate, TrustEntry, TrustUpdate, Tx, TxHash, TxKind,
    },
};
use rand::{thread_rng, Rng};
use serde::{Deserialize, Serialize};
use serde_json::Value;
use sha3::Keccak256;
use std::{
    collections::HashMap,
    fs::File,
    io::{Read, Write},
};
use std::{error::Error, io::BufWriter};

const TRUST_CHUNK_SIZE: usize = 500;
const SEED_CHUNK_SIZE: usize = 1000;

#[derive(Debug, Clone, Subcommand)]
enum Method {
    TrustUpdate { path: String, config_path: String, output_path: Option<String> },
    SeedUpdate { path: String, config_path: String, output_path: Option<String> },
    JobRunRequest { path: String, output_path: Option<String> },
    GetResults { request_id: String, config_path: String, output_path: Option<String> },
    GetResultsAndCheckIntegrity { request_id: String, config_path: String, test_vector: String },
    GenerateKeypair,
    ShowAddress,
}

/// Simple program to greet a person
#[derive(Parser, Debug)]
#[command(version, about, long_about = None)]
struct Args {
    #[command(subcommand)]
    method: Method,
}

#[derive(Debug, Clone, Serialize, Deserialize)]
pub struct Sequencer {
    endpoint: String,
}

#[derive(Debug, Clone, Serialize, Deserialize)]
pub struct Config {
    pub domain: Domain,
    pub sequencer: Sequencer,
}

#[derive(Debug, Clone, Serialize, Deserialize)]
struct JobRunRequestResult {
    job_run_tx_hash: TxHash,
    tx_event: TxEvent,
}

#[derive(Debug, Clone, Serialize, Deserialize)]
struct JobRunResults {
    votes: Vec<bool>,
    scores: Vec<ScoreEntry>,
}

impl JobRunRequestResult {
    pub fn new(job_run_tx_hash: TxHash, tx_event: TxEvent) -> Self {
        Self { job_run_tx_hash, tx_event }
    }
}

fn read_config(path: &str) -> Result<Config, Box<dyn Error>> {
    let mut f = File::open(path)?;
    let mut toml_config = String::new();
    f.read_to_string(&mut toml_config)?;
    let config: Config = toml::from_str(toml_config.as_str())?;
    Ok(config)
}

async fn update_trust(
    sk: SigningKey, path: &str, config_path: &str,
) -> Result<Vec<TxEvent>, Box<dyn Error>> {
    let f = File::open(path)?;
    let mut rdr = csv::Reader::from_reader(f);
    let mut entries = Vec::new();
    for result in rdr.records() {
        let record: StringRecord = result?;
        let (from, to, value): (u32, u32, f32) = record.deserialize(None)?;
        let from_addr = Address::from(from);
        let to_addr = Address::from(to);
        let trust_entry = TrustEntry::new(from_addr, to_addr, value);
        entries.push(trust_entry);
    }

    let config = read_config(config_path)?;
    // Creates a new client
    let client = Client::builder(config.sequencer.endpoint.as_str())?.build().await?;

    let mut results = Vec::new();
    for chunk in entries.chunks(TRUST_CHUNK_SIZE) {
        let data = encode(TrustUpdate::new(
            config.domain.trust_namespace(),
            chunk.to_vec(),
        ));
        let mut tx = Tx::default_with(TxKind::TrustUpdate, data);
        tx.sign(&sk)?;

        let result: Value = client.call("Sequencer.trust_update", hex::encode(encode(tx))).await?;
        let tx_event: TxEvent = serde_json::from_value(result)?;

        results.push(tx_event);
    }
    Ok(results)
}

async fn update_seed(
    sk: SigningKey, path: &str, config_path: &str,
) -> Result<Vec<TxEvent>, Box<dyn Error>> {
    let f = File::open(path)?;
    let mut rdr = csv::Reader::from_reader(f);
    let mut entries = Vec::new();
    for result in rdr.records() {
        let record: StringRecord = result?;
        let (i, value): (u32, f32) = record.deserialize(None)?;
        let i_addr = Address::from(i);
        let score_entry = ScoreEntry::new(i_addr, value);
        entries.push(score_entry);
    }

    let config = read_config(config_path)?;
    // Creates a new client
    let client = Client::builder(config.sequencer.endpoint.as_str())?.build().await?;

    let mut results = Vec::new();
    for chunk in entries.chunks(SEED_CHUNK_SIZE) {
        let data = encode(SeedUpdate::new(
            config.domain.seed_namespace(),
            chunk.to_vec(),
        ));
        let mut tx = Tx::default_with(TxKind::SeedUpdate, data);
        tx.sign(&sk)?;

        let result: Value = client.call("Sequencer.seed_update", hex::encode(encode(tx))).await?;
        let tx_event: TxEvent = serde_json::from_value(result)?;

        results.push(tx_event);
    }
    Ok(results)
}

async fn job_run_request(
    sk: SigningKey, path: &str,
) -> Result<JobRunRequestResult, Box<dyn Error>> {
    let config = read_config(path)?;
    // Creates a new client
    let client = Client::builder(config.sequencer.endpoint.as_str())?.build().await?;

    let rng = &mut thread_rng();
    let domain_id = config.domain.to_hash();
    let hash = hash_leaf::<Keccak256>(rng.gen::<[u8; 32]>().to_vec());
    let data = encode(JobRunRequest::new(domain_id, 0, hash));
    let mut tx = Tx::default_with(TxKind::JobRunRequest, data);
    tx.sign(&sk)?;
    let tx_hash = tx.hash();

    let result: Value = client.call("Sequencer.job_run_request", hex::encode(encode(tx))).await?;
    let tx_event: TxEvent = serde_json::from_value(result)?;

    let job_run_result = JobRunRequestResult::new(tx_hash, tx_event);
    Ok(job_run_result)
}

async fn get_results(
    arg: String, config_path: &str,
) -> Result<(Vec<bool>, Vec<ScoreEntry>), Box<dyn Error>> {
    let config = read_config(config_path)?;
    // Creates a new client
    let client = Client::builder(config.sequencer.endpoint.as_str())?.build().await?;
    let result: Value = client.call("Sequencer.get_results", arg).await?;
    let scores: (Vec<bool>, Vec<ScoreEntry>) = serde_json::from_value(result)?;
    Ok(scores)
}

fn generate_keypair<R: CryptoRngCore>(rng: &mut R) -> (SigningKey, Address) {
    let sk = SigningKey::random(rng);
    let addr = address_from_sk(&sk);
    (sk, addr)
}

<<<<<<< HEAD
fn check_score_integrity(
    votes: Vec<bool>, scores: Vec<ScoreEntry>, path: &str,
) -> Result<bool, Box<dyn Error>> {
    let f = File::open(path)?;
    let mut rdr = csv::Reader::from_reader(f);
    let mut test_vector = Vec::new();
    for result in rdr.records() {
        let record: StringRecord = result?;
        let (i, value): (String, f32) = record.deserialize(None)?;
        let i_addr = Address::from_hex(i)?;
        let score_entry = ScoreEntry::new(i_addr, value);
        test_vector.push(score_entry);
    }

    let mut test_map = HashMap::new();
    for score in test_vector {
        test_map.insert(score.id, score.value);
    }

    let mut score_map = HashMap::new();
    for score in scores {
        score_map.insert(score.id, score.value);
    }

    let is_converged = is_converged_address(&test_map, &score_map);
    let votes = votes.iter().fold(true, |acc, vote| acc & vote);

    Ok(is_converged & votes)
}

fn write_json_to_file<T: Serialize>(path: &str, data: T) -> Result<(), Box<dyn Error>> {
    let file = File::create(path)?;
    let mut writer = BufWriter::new(file);
    serde_json::to_writer(&mut writer, &data)?;
    writer.flush()?;
    Ok(())
=======
fn get_secret_key() -> Result<SigningKey, Box<dyn Error>> {
    let secret_key_hex = std::env::var("SECRET_KEY").expect("SECRET_KEY must be set.");
    let secret_key_bytes = hex::decode(secret_key_hex)?;
    let secret_key = SigningKey::from_slice(secret_key_bytes.as_slice())?;
    Ok(secret_key)
>>>>>>> 9281e5e5
}

#[tokio::main]
async fn main() -> Result<(), Box<dyn Error>> {
    dotenv().ok();
    let cli = Args::parse();

    match cli.method {
<<<<<<< HEAD
        Method::TrustUpdate { path, config_path, output_path } => {
            let res = update_trust(secret_key, path.as_str(), config_path.as_str()).await?;
            if let Some(output_path) = output_path {
                write_json_to_file(&output_path, res)?;
            }
        },
        Method::SeedUpdate { path, config_path, output_path } => {
            let res = update_seed(secret_key, path.as_str(), config_path.as_str()).await?;
            if let Some(output_path) = output_path {
                write_json_to_file(&output_path, res)?;
            }
        },
        Method::JobRunRequest { path, output_path } => {
            let res = job_run_request(secret_key, path.as_str()).await?;
            let hex_encoded_tx_hash = hex::encode(res.job_run_tx_hash.0);
            println!("{}", hex_encoded_tx_hash);
            if let Some(output_path) = output_path {
                write_json_to_file(&output_path, res)?;
            }
=======
        Method::TrustUpdate => {
            let secret_key = get_secret_key()?;
            let arg1 = cli.arg1.unwrap_or_else(|| {
                eprintln!("Missing argument");
                std::process::exit(1);
            });
            let arg2 = cli.arg2.unwrap_or_else(|| {
                eprintln!("Missing argument");
                std::process::exit(1);
            });
            update_trust(secret_key, arg1.as_str(), arg2.as_str()).await?;
        },
        Method::SeedUpdate => {
            let secret_key = get_secret_key()?;
            let arg1 = cli.arg1.unwrap_or_else(|| {
                eprintln!("Missing argument");
                std::process::exit(1);
            });
            let arg2 = cli.arg2.unwrap_or_else(|| {
                eprintln!("Missing argument");
                std::process::exit(1);
            });
            update_seed(secret_key, arg1.as_str(), arg2.as_str()).await?;
        },
        Method::JobRunRequest => {
            let secret_key = get_secret_key()?;
            let arg1 = cli.arg1.unwrap_or_else(|| {
                eprintln!("Missing argument");
                std::process::exit(1);
            });
            job_run_request(secret_key, arg1.as_str()).await?;
>>>>>>> 9281e5e5
        },
        Method::GetResults { request_id, config_path, output_path } => {
            let (votes, mut results) = get_results(request_id, config_path.as_str()).await?;
            results.reverse();
            let chunk = results.chunks(10).next();

            println!("votes: {:?}", votes);
            if let Some(scores) = chunk {
                for res in scores {
                    println!("{}: {}", res.id, res.value);
                }
            }
            if let Some(output_path) = output_path {
                write_json_to_file(&output_path, results)?;
            }
        },
        Method::GetResultsAndCheckIntegrity { request_id, config_path, test_vector } => {
            let (votes, mut results) = get_results(request_id, config_path.as_str()).await?;
            results.reverse();
            let res = check_score_integrity(votes, results, &test_vector)?;
            println!("Integrity check result: {}", res);
            assert!(res);
        },
        Method::GenerateKeypair => {
            let rng = &mut thread_rng();
            let (sk, address) = generate_keypair(rng);
            let sk_bytes = sk.to_bytes();
            println!("SIGNING_KEY: {}", hex::encode(sk_bytes));
            println!("ADDRESS:     {}", address.to_hex());
        },
        Method::ShowAddress => {
            let secret_key = get_secret_key()?;
            let addr = address_from_sk(&secret_key);
            println!("ADDRESS: {}", addr.to_hex());
        },
    }
    Ok(())
}<|MERGE_RESOLUTION|>--- conflicted
+++ resolved
@@ -195,7 +195,6 @@
     (sk, addr)
 }
 
-<<<<<<< HEAD
 fn check_score_integrity(
     votes: Vec<bool>, scores: Vec<ScoreEntry>, path: &str,
 ) -> Result<bool, Box<dyn Error>> {
@@ -232,13 +231,13 @@
     serde_json::to_writer(&mut writer, &data)?;
     writer.flush()?;
     Ok(())
-=======
+}
+
 fn get_secret_key() -> Result<SigningKey, Box<dyn Error>> {
     let secret_key_hex = std::env::var("SECRET_KEY").expect("SECRET_KEY must be set.");
     let secret_key_bytes = hex::decode(secret_key_hex)?;
     let secret_key = SigningKey::from_slice(secret_key_bytes.as_slice())?;
     Ok(secret_key)
->>>>>>> 9281e5e5
 }
 
 #[tokio::main]
@@ -247,59 +246,28 @@
     let cli = Args::parse();
 
     match cli.method {
-<<<<<<< HEAD
         Method::TrustUpdate { path, config_path, output_path } => {
+            let secret_key = get_secret_key()?;
             let res = update_trust(secret_key, path.as_str(), config_path.as_str()).await?;
             if let Some(output_path) = output_path {
                 write_json_to_file(&output_path, res)?;
             }
         },
         Method::SeedUpdate { path, config_path, output_path } => {
+            let secret_key = get_secret_key()?;
             let res = update_seed(secret_key, path.as_str(), config_path.as_str()).await?;
             if let Some(output_path) = output_path {
                 write_json_to_file(&output_path, res)?;
             }
         },
         Method::JobRunRequest { path, output_path } => {
+            let secret_key = get_secret_key()?;
             let res = job_run_request(secret_key, path.as_str()).await?;
             let hex_encoded_tx_hash = hex::encode(res.job_run_tx_hash.0);
             println!("{}", hex_encoded_tx_hash);
             if let Some(output_path) = output_path {
                 write_json_to_file(&output_path, res)?;
             }
-=======
-        Method::TrustUpdate => {
-            let secret_key = get_secret_key()?;
-            let arg1 = cli.arg1.unwrap_or_else(|| {
-                eprintln!("Missing argument");
-                std::process::exit(1);
-            });
-            let arg2 = cli.arg2.unwrap_or_else(|| {
-                eprintln!("Missing argument");
-                std::process::exit(1);
-            });
-            update_trust(secret_key, arg1.as_str(), arg2.as_str()).await?;
-        },
-        Method::SeedUpdate => {
-            let secret_key = get_secret_key()?;
-            let arg1 = cli.arg1.unwrap_or_else(|| {
-                eprintln!("Missing argument");
-                std::process::exit(1);
-            });
-            let arg2 = cli.arg2.unwrap_or_else(|| {
-                eprintln!("Missing argument");
-                std::process::exit(1);
-            });
-            update_seed(secret_key, arg1.as_str(), arg2.as_str()).await?;
-        },
-        Method::JobRunRequest => {
-            let secret_key = get_secret_key()?;
-            let arg1 = cli.arg1.unwrap_or_else(|| {
-                eprintln!("Missing argument");
-                std::process::exit(1);
-            });
-            job_run_request(secret_key, arg1.as_str()).await?;
->>>>>>> 9281e5e5
         },
         Method::GetResults { request_id, config_path, output_path } => {
             let (votes, mut results) = get_results(request_id, config_path.as_str()).await?;
