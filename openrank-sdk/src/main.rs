--- conflicted
+++ resolved
@@ -5,20 +5,13 @@
 use k256::{ecdsa::SigningKey, schnorr::CryptoRngCore};
 use karyon_jsonrpc::Client;
 use openrank_common::{
-<<<<<<< HEAD
-	topics::Domain,
-	tx_event::TxEvent,
-	txs::{
-		Address, JobRunRequest, OwnedNamespace, ScoreEntry, SeedUpdate, TrustEntry, TrustUpdate,
-		Tx, TxHash, TxKind,
-	},
-=======
     address_from_sk,
     merkle::hash_leaf,
     topics::Domain,
     tx_event::TxEvent,
-    txs::{Address, JobRunRequest, ScoreEntry, SeedUpdate, TrustEntry, TrustUpdate, Tx, TxKind},
->>>>>>> 97f3f851
+    txs::{
+        Address, JobRunRequest, ScoreEntry, SeedUpdate, TrustEntry, TrustUpdate, Tx, TxHash, TxKind,
+    },
 };
 use rand::{thread_rng, Rng};
 use serde::{Deserialize, Serialize};
@@ -32,34 +25,20 @@
 
 #[derive(Debug, Clone, Subcommand)]
 enum Method {
-<<<<<<< HEAD
-	TrustUpdate { path: String, config_path: String, output_path: Option<String> },
-	SeedUpdate { path: String, config_path: String, output_path: Option<String> },
-	JobRunRequest { path: String, output_path: Option<String> },
-	GetResults { request_id: String, config_path: String, output_path: Option<String> },
-=======
-    TrustUpdate,
-    SeedUpdate,
-    JobRunRequest,
-    GetResults,
+    TrustUpdate { path: String, config_path: String, output_path: Option<String> },
+    SeedUpdate { path: String, config_path: String, output_path: Option<String> },
+    JobRunRequest { path: String, output_path: Option<String> },
+    GetResults { request_id: String, config_path: String, output_path: Option<String> },
     GenerateKeypair,
     ShowAddress,
->>>>>>> 97f3f851
 }
 
 /// Simple program to greet a person
 #[derive(Parser, Debug)]
 #[command(version, about, long_about = None)]
 struct Args {
-<<<<<<< HEAD
-	#[command(subcommand)]
-	method: Method,
-=======
-    #[arg(value_enum)]
+    #[command(subcommand)]
     method: Method,
-    arg1: Option<String>,
-    arg2: Option<String>,
->>>>>>> 97f3f851
 }
 
 #[derive(Debug, Clone, Serialize, Deserialize)]
@@ -75,20 +54,20 @@
 
 #[derive(Debug, Clone, Serialize, Deserialize)]
 struct JobRunRequestResult {
-	job_run_tx_hash: TxHash,
-	tx_event: TxEvent,
+    job_run_tx_hash: TxHash,
+    tx_event: TxEvent,
 }
 
 #[derive(Debug, Clone, Serialize, Deserialize)]
 struct JobRunResults {
-	votes: Vec<bool>,
-	scores: Vec<ScoreEntry>,
+    votes: Vec<bool>,
+    scores: Vec<ScoreEntry>,
 }
 
 impl JobRunRequestResult {
-	pub fn new(job_run_tx_hash: TxHash, tx_event: TxEvent) -> Self {
-		Self { job_run_tx_hash, tx_event }
-	}
+    pub fn new(job_run_tx_hash: TxHash, tx_event: TxEvent) -> Self {
+        Self { job_run_tx_hash, tx_event }
+    }
 }
 
 fn read_config(path: &str) -> Result<Config, Box<dyn Error>> {
@@ -99,84 +78,9 @@
     Ok(config)
 }
 
-<<<<<<< HEAD
-async fn update_trust(path: &str, config_path: &str) -> Result<Vec<TxEvent>, Box<dyn Error>> {
-	let f = File::open(path)?;
-	let mut rdr = csv::Reader::from_reader(f);
-	let mut entries = Vec::new();
-	for result in rdr.records() {
-		let record: StringRecord = result?;
-		let (from, to, value): (u32, u32, f32) = record.deserialize(None)?;
-		let from_addr = Address::from(from);
-		let to_addr = Address::from(to);
-		let trust_entry = TrustEntry::new(from_addr, to_addr, value);
-		entries.push(trust_entry);
-	}
-
-	let config = read_config(config_path)?;
-	// Creates a new client
-	let client = Client::builder(config.sequencer.endpoint.as_str())?.build().await?;
-
-	let mut results = Vec::new();
-	for chunk in entries.chunks(TRUST_CHUNK_SIZE) {
-		let owned_namespace = OwnedNamespace::new(Address::default(), 1);
-		let data = encode(TrustUpdate::new(owned_namespace.clone(), chunk.to_vec()));
-		let tx = encode(Tx::default_with(TxKind::TrustUpdate, data));
-
-		let result: Value = client.call("Sequencer.trust_update", hex::encode(tx)).await?;
-		let tx_event: TxEvent = serde_json::from_value(result)?;
-
-		results.push(tx_event);
-	}
-	Ok(results)
-}
-
-async fn update_seed(path: &str, config_path: &str) -> Result<Vec<TxEvent>, Box<dyn Error>> {
-	let f = File::open(path)?;
-	let mut rdr = csv::Reader::from_reader(f);
-	let mut entries = Vec::new();
-	for result in rdr.records() {
-		let record: StringRecord = result?;
-		let (i, value): (u32, f32) = record.deserialize(None)?;
-		let i_addr = Address::from(i);
-		let score_entry = ScoreEntry::new(i_addr, value);
-		entries.push(score_entry);
-	}
-
-	let config = read_config(config_path)?;
-	// Creates a new client
-	let client = Client::builder(config.sequencer.endpoint.as_str())?.build().await?;
-	let mut results = Vec::new();
-	for chunk in entries.chunks(SEED_CHUNK_SIZE) {
-		let owned_namespace = OwnedNamespace::new(Address::default(), 1);
-		let data = encode(SeedUpdate::new(owned_namespace.clone(), chunk.to_vec()));
-		let tx = encode(Tx::default_with(TxKind::SeedUpdate, data));
-
-		let result: Value = client.call("Sequencer.seed_update", hex::encode(tx)).await?;
-		let tx_event: TxEvent = serde_json::from_value(result)?;
-
-		results.push(tx_event);
-	}
-	Ok(results)
-}
-
-async fn job_run_request(path: &str) -> Result<JobRunRequestResult, Box<dyn Error>> {
-	let config = read_config(path)?;
-	// Creates a new client
-	let client = Client::builder(config.sequencer.endpoint.as_str())?.build().await?;
-
-	let domain_id = config.domain.to_hash();
-	let data = encode(JobRunRequest::new(domain_id, u32::MAX));
-	let tx = Tx::default_with(TxKind::JobRunRequest, data);
-	let tx_hash = tx.hash();
-
-	let result: Value = client.call("Sequencer.job_run_request", hex::encode(encode(tx))).await?;
-	let tx_event: TxEvent = serde_json::from_value(result)?;
-
-	let job_run_result = JobRunRequestResult::new(tx_hash, tx_event);
-	Ok(job_run_result)
-=======
-async fn update_trust(sk: SigningKey, path: &str, config_path: &str) -> Result<(), Box<dyn Error>> {
+async fn update_trust(
+    sk: SigningKey, path: &str, config_path: &str,
+) -> Result<Vec<TxEvent>, Box<dyn Error>> {
     let f = File::open(path)?;
     let mut rdr = csv::Reader::from_reader(f);
     let mut entries = Vec::new();
@@ -193,6 +97,7 @@
     // Creates a new client
     let client = Client::builder(config.sequencer.endpoint.as_str())?.build().await?;
 
+    let mut results = Vec::new();
     for chunk in entries.chunks(TRUST_CHUNK_SIZE) {
         let data = encode(TrustUpdate::new(
             config.domain.trust_namespace(),
@@ -204,12 +109,14 @@
         let result: Value = client.call("Sequencer.trust_update", hex::encode(encode(tx))).await?;
         let tx_event: TxEvent = serde_json::from_value(result)?;
 
-        println!("Res: {:?}", tx_event);
-    }
-    Ok(())
-}
-
-async fn update_seed(sk: SigningKey, path: &str, config_path: &str) -> Result<(), Box<dyn Error>> {
+        results.push(tx_event);
+    }
+    Ok(results)
+}
+
+async fn update_seed(
+    sk: SigningKey, path: &str, config_path: &str,
+) -> Result<Vec<TxEvent>, Box<dyn Error>> {
     let f = File::open(path)?;
     let mut rdr = csv::Reader::from_reader(f);
     let mut entries = Vec::new();
@@ -225,6 +132,7 @@
     // Creates a new client
     let client = Client::builder(config.sequencer.endpoint.as_str())?.build().await?;
 
+    let mut results = Vec::new();
     for chunk in entries.chunks(SEED_CHUNK_SIZE) {
         let data = encode(SeedUpdate::new(
             config.domain.seed_namespace(),
@@ -236,12 +144,14 @@
         let result: Value = client.call("Sequencer.seed_update", hex::encode(encode(tx))).await?;
         let tx_event: TxEvent = serde_json::from_value(result)?;
 
-        println!("Res: {:?}", tx_event);
-    }
-    Ok(())
-}
-
-async fn job_run_request(sk: SigningKey, path: &str) -> Result<(), Box<dyn Error>> {
+        results.push(tx_event);
+    }
+    Ok(results)
+}
+
+async fn job_run_request(
+    sk: SigningKey, path: &str,
+) -> Result<JobRunRequestResult, Box<dyn Error>> {
     let config = read_config(path)?;
     // Creates a new client
     let client = Client::builder(config.sequencer.endpoint.as_str())?.build().await?;
@@ -253,15 +163,12 @@
     let mut tx = Tx::default_with(TxKind::JobRunRequest, data);
     tx.sign(&sk)?;
     let tx_hash = tx.hash();
-    let hex_encoded_tx_hash = hex::encode(tx_hash.0);
-    println!("JobRunRequest TX_HASH: {}", hex_encoded_tx_hash);
 
     let result: Value = client.call("Sequencer.job_run_request", hex::encode(encode(tx))).await?;
     let tx_event: TxEvent = serde_json::from_value(result)?;
 
-    println!("Res: {:?}", tx_event);
-    Ok(())
->>>>>>> 97f3f851
+    let job_run_result = JobRunRequestResult::new(tx_hash, tx_event);
+    Ok(job_run_result)
 }
 
 async fn get_results(
@@ -283,46 +190,6 @@
 
 #[tokio::main]
 async fn main() -> Result<(), Box<dyn Error>> {
-<<<<<<< HEAD
-	let cli = Args::parse();
-
-	match cli.method {
-		Method::TrustUpdate { path, config_path, output_path } => {
-			let res = update_trust(path.as_str(), config_path.as_str()).await?;
-			if let Some(output_path) = output_path {
-				// println!("{:?}", serde_json::to_string(&res));
-			}
-		},
-		Method::SeedUpdate { path, config_path, output_path } => {
-			let res = update_seed(path.as_str(), config_path.as_str()).await?;
-			if let Some(output_path) = output_path {
-				// println!("{:?}", serde_json::to_string(&res));
-			}
-		},
-		Method::JobRunRequest { path, output_path } => {
-			let res = job_run_request(path.as_str()).await?;
-			let hex_encoded_tx_hash = hex::encode(res.job_run_tx_hash.0);
-			println!("{}", hex_encoded_tx_hash);
-			if let Some(output_path) = output_path {
-				// println!("{:?}", serde_json::to_string(&res));
-			}
-		},
-		Method::GetResults { request_id, config_path, output_path } => {
-			let (votes, mut results) = get_results(request_id, config_path.as_str()).await?;
-			results.reverse();
-			let chunk = results.chunks(10).next();
-			if let Some(scores) = chunk {
-				for res in scores {
-					println!("{}: {}", res.id, res.value);
-				}
-			}
-			if let Some(output_path) = output_path {
-				// println!("{:?}", serde_json::to_string(&res));
-			}
-		},
-	}
-	Ok(())
-=======
     dotenv().ok();
     let cli = Args::parse();
     let secret_key_hex = std::env::var("SECRET_KEY").expect("SECRET_KEY must be set.");
@@ -330,52 +197,37 @@
     let secret_key = SigningKey::from_slice(secret_key_bytes.as_slice())?;
 
     match cli.method {
-        Method::TrustUpdate => {
-            let arg1 = cli.arg1.unwrap_or_else(|| {
-                eprintln!("Missing argument");
-                std::process::exit(1);
-            });
-            let arg2 = cli.arg2.unwrap_or_else(|| {
-                eprintln!("Missing argument");
-                std::process::exit(1);
-            });
-            update_trust(secret_key, arg1.as_str(), arg2.as_str()).await?;
-        },
-        Method::SeedUpdate => {
-            let arg1 = cli.arg1.unwrap_or_else(|| {
-                eprintln!("Missing argument");
-                std::process::exit(1);
-            });
-            let arg2 = cli.arg2.unwrap_or_else(|| {
-                eprintln!("Missing argument");
-                std::process::exit(1);
-            });
-            update_seed(secret_key, arg1.as_str(), arg2.as_str()).await?;
-        },
-        Method::JobRunRequest => {
-            let arg1 = cli.arg1.unwrap_or_else(|| {
-                eprintln!("Missing argument");
-                std::process::exit(1);
-            });
-            job_run_request(secret_key, arg1.as_str()).await?;
-        },
-        Method::GetResults => {
-            let arg1 = cli.arg1.unwrap_or_else(|| {
-                eprintln!("Missing argument");
-                std::process::exit(1);
-            });
-            let arg2 = cli.arg2.unwrap_or_else(|| {
-                eprintln!("Missing argument");
-                std::process::exit(1);
-            });
-            let (votes, mut results) = get_results(arg1, arg2.as_str()).await?;
-            println!("votes: {:?}", votes);
+        Method::TrustUpdate { path, config_path, output_path } => {
+            let res = update_trust(secret_key, path.as_str(), config_path.as_str()).await?;
+            if let Some(output_path) = output_path {
+                // println!("{:?}", serde_json::to_string(&res));
+            }
+        },
+        Method::SeedUpdate { path, config_path, output_path } => {
+            let res = update_seed(secret_key, path.as_str(), config_path.as_str()).await?;
+            if let Some(output_path) = output_path {
+                // println!("{:?}", serde_json::to_string(&res));
+            }
+        },
+        Method::JobRunRequest { path, output_path } => {
+            let res = job_run_request(secret_key, path.as_str()).await?;
+            let hex_encoded_tx_hash = hex::encode(res.job_run_tx_hash.0);
+            println!("{}", hex_encoded_tx_hash);
+            if let Some(output_path) = output_path {
+                // println!("{:?}", serde_json::to_string(&res));
+            }
+        },
+        Method::GetResults { request_id, config_path, output_path } => {
+            let (votes, mut results) = get_results(request_id, config_path.as_str()).await?;
             results.reverse();
-            let chunk = results.chunks(100).next();
+            let chunk = results.chunks(10).next();
             if let Some(scores) = chunk {
                 for res in scores {
                     println!("{}: {}", res.id, res.value);
                 }
+            }
+            if let Some(output_path) = output_path {
+                // println!("{:?}", serde_json::to_string(&res));
             }
         },
         Method::GenerateKeypair => {
@@ -391,5 +243,4 @@
         },
     }
     Ok(())
->>>>>>> 97f3f851
 }