use alloy_rlp::encode;
use clap::{Parser, Subcommand};
use csv::StringRecord;
use dotenv::dotenv;
use k256::{ecdsa::SigningKey, schnorr::CryptoRngCore};
use karyon_jsonrpc::Client;
use openrank_common::{
    address_from_sk,
    algos::et::is_converged_org,
    merkle::hash_leaf,
    result::GetResultsQuery,
    topics::Domain,
    tx_event::TxEvent,
    txs::{
<<<<<<< HEAD
        job::ComputeRequest,
        trust::{ScoreEntry, SeedUpdate, TrustEntry, TrustUpdate},
        Address, Tx, TxKind,
=======
        Address, JobRunRequest, ScoreEntry, SeedUpdate, TrustEntry, TrustUpdate, Tx, TxHash, TxKind,
>>>>>>> 2da85487
    },
};
use rand::{thread_rng, Rng};
use serde::{Deserialize, Serialize};
use serde_json::Value;
use sha3::Keccak256;
use std::{
    collections::HashMap,
    fs::File,
    io::{Read, Write},
};
use std::{error::Error, io::BufWriter};

const TRUST_CHUNK_SIZE: usize = 500;
const SEED_CHUNK_SIZE: usize = 1000;

#[derive(Debug, Clone, Subcommand)]
enum Method {
<<<<<<< HEAD
    TrustUpdate,
    SeedUpdate,
    ComputeRequest,
    GetResults,
=======
    TrustUpdate { path: String, config_path: String, output_path: Option<String> },
    SeedUpdate { path: String, config_path: String, output_path: Option<String> },
    JobRunRequest { path: String, output_path: Option<String> },
    GetResults { request_id: String, config_path: String, output_path: Option<String> },
    GetResultsAndCheckIntegrity { request_id: String, config_path: String, test_vector: String },
>>>>>>> 2da85487
    GenerateKeypair,
    ShowAddress,
}

/// Simple program to greet a person
#[derive(Parser, Debug)]
#[command(version, about, long_about = None)]
struct Args {
    #[command(subcommand)]
    method: Method,
}

#[derive(Debug, Clone, Serialize, Deserialize)]
pub struct Sequencer {
    endpoint: String,
    result_size: u32,
}

#[derive(Debug, Clone, Serialize, Deserialize)]
pub struct Config {
    pub domain: Domain,
    pub sequencer: Sequencer,
}

#[derive(Debug, Clone, Serialize, Deserialize)]
struct JobRunRequestResult {
    job_run_tx_hash: TxHash,
    tx_event: TxEvent,
}

#[derive(Debug, Clone, Serialize, Deserialize)]
struct JobRunResults {
    votes: Vec<bool>,
    scores: Vec<ScoreEntry>,
}

impl JobRunRequestResult {
    pub fn new(job_run_tx_hash: TxHash, tx_event: TxEvent) -> Self {
        Self { job_run_tx_hash, tx_event }
    }
}

fn read_config(path: &str) -> Result<Config, Box<dyn Error>> {
    let mut f = File::open(path)?;
    let mut toml_config = String::new();
    f.read_to_string(&mut toml_config)?;
    let config: Config = toml::from_str(toml_config.as_str())?;
    Ok(config)
}

async fn update_trust(
    sk: SigningKey, path: &str, config_path: &str,
) -> Result<Vec<TxEvent>, Box<dyn Error>> {
    let f = File::open(path)?;
    let mut rdr = csv::Reader::from_reader(f);
    let mut entries = Vec::new();
    for result in rdr.records() {
        let record: StringRecord = result?;
        let (from, to, value): (String, String, f32) = record.deserialize(None)?;
        let trust_entry = TrustEntry::new(from, to, value);
        entries.push(trust_entry);
    }

    let config = read_config(config_path)?;
    // Creates a new client
    let client = Client::builder(config.sequencer.endpoint.as_str())?.build().await?;

    let mut results = Vec::new();
    for chunk in entries.chunks(TRUST_CHUNK_SIZE) {
        let data = encode(TrustUpdate::new(
            config.domain.trust_namespace(),
            chunk.to_vec(),
        ));
        let mut tx = Tx::default_with(TxKind::TrustUpdate, data);
        tx.sign(&sk)?;

        let result: Value = client.call("Sequencer.trust_update", hex::encode(encode(tx))).await?;
        let tx_event: TxEvent = serde_json::from_value(result)?;

        results.push(tx_event);
    }
    Ok(results)
}

async fn update_seed(
    sk: SigningKey, path: &str, config_path: &str,
) -> Result<Vec<TxEvent>, Box<dyn Error>> {
    let f = File::open(path)?;
    let mut rdr = csv::Reader::from_reader(f);
    let mut entries = Vec::new();
    for result in rdr.records() {
        let record: StringRecord = result?;
        let (i, value): (String, f32) = record.deserialize(None)?;
        let score_entry = ScoreEntry::new(i, value);
        entries.push(score_entry);
    }

    let config = read_config(config_path)?;
    // Creates a new client
    let client = Client::builder(config.sequencer.endpoint.as_str())?.build().await?;

    let mut results = Vec::new();
    for chunk in entries.chunks(SEED_CHUNK_SIZE) {
        let data = encode(SeedUpdate::new(
            config.domain.seed_namespace(),
            chunk.to_vec(),
        ));
        let mut tx = Tx::default_with(TxKind::SeedUpdate, data);
        tx.sign(&sk)?;

        let result: Value = client.call("Sequencer.seed_update", hex::encode(encode(tx))).await?;
        let tx_event: TxEvent = serde_json::from_value(result)?;

        results.push(tx_event);
    }
    Ok(results)
}

<<<<<<< HEAD
async fn job_request(sk: SigningKey, path: &str) -> Result<(), Box<dyn Error>> {
=======
async fn job_run_request(
    sk: SigningKey, path: &str,
) -> Result<JobRunRequestResult, Box<dyn Error>> {
>>>>>>> 2da85487
    let config = read_config(path)?;
    // Creates a new client
    let client = Client::builder(config.sequencer.endpoint.as_str())?.build().await?;

    let rng = &mut thread_rng();
    let domain_id = config.domain.to_hash();
    let hash = hash_leaf::<Keccak256>(rng.gen::<[u8; 32]>().to_vec());
    let data = encode(ComputeRequest::new(domain_id, 0, hash));
    let mut tx = Tx::default_with(TxKind::ComputeRequest, data);
    tx.sign(&sk)?;
    let tx_hash = tx.hash();
<<<<<<< HEAD
    let hex_encoded_tx_hash = hex::encode(tx_hash.0);
    println!("ComputeRequest TX_HASH: {}", hex_encoded_tx_hash);
=======
>>>>>>> 2da85487

    let result: Value = client.call("Sequencer.job_request", hex::encode(encode(tx))).await?;
    let tx_event: TxEvent = serde_json::from_value(result)?;

    let job_run_result = JobRunRequestResult::new(tx_hash, tx_event);
    Ok(job_run_result)
}

async fn get_results(
    arg: String, config_path: &str,
) -> Result<(Vec<bool>, Vec<ScoreEntry>), Box<dyn Error>> {
    let config = read_config(config_path)?;
    // Creates a new client
    let client =
        Client::builder(config.sequencer.endpoint.as_str())?.set_timeout(900000).build().await?;
    let tx_hash_bytes = hex::decode(arg)?;
    let job_run_request_tx_hash = TxHash::from_bytes(tx_hash_bytes);
    let results_query =
        GetResultsQuery::new(job_run_request_tx_hash, 0, config.sequencer.result_size);
    let result: Value = client.call("Sequencer.get_results", results_query).await?;
    let scores: (Vec<bool>, Vec<ScoreEntry>) = serde_json::from_value(result)?;
    Ok(scores)
}

fn generate_keypair<R: CryptoRngCore>(rng: &mut R) -> (SigningKey, Address) {
    let sk = SigningKey::random(rng);
    let addr = address_from_sk(&sk);
    (sk, addr)
}

fn check_score_integrity(
    votes: Vec<bool>, scores: Vec<ScoreEntry>, path: &str,
) -> Result<bool, Box<dyn Error>> {
    let f = File::open(path)?;
    let mut rdr = csv::Reader::from_reader(f);
    let mut test_vector = Vec::new();
    for result in rdr.records() {
        let record: StringRecord = result?;
        let (i, value): (String, f32) = record.deserialize(None)?;
        let score_entry = ScoreEntry::new(i, value);
        test_vector.push(score_entry);
    }

    let mut test_map = HashMap::new();
    for score in test_vector {
        test_map.insert(score.id, score.value);
    }

    let mut score_map = HashMap::new();
    for score in scores {
        score_map.insert(score.id, score.value);
    }

    let is_converged = is_converged_org(&test_map, &score_map);
    let votes = votes.iter().fold(true, |acc, vote| acc & vote);

    Ok(is_converged & votes)
}

fn write_json_to_file<T: Serialize>(path: &str, data: T) -> Result<(), Box<dyn Error>> {
    let file = File::create(path)?;
    let mut writer = BufWriter::new(file);
    serde_json::to_writer(&mut writer, &data)?;
    writer.flush()?;
    Ok(())
}

fn get_secret_key() -> Result<SigningKey, Box<dyn Error>> {
    let secret_key_hex = std::env::var("SECRET_KEY").expect("SECRET_KEY must be set.");
    let secret_key_bytes = hex::decode(secret_key_hex)?;
    let secret_key = SigningKey::from_slice(secret_key_bytes.as_slice())?;
    Ok(secret_key)
}

#[tokio::main]
async fn main() -> Result<(), Box<dyn Error>> {
    dotenv().ok();
    let cli = Args::parse();

    match cli.method {
        Method::TrustUpdate { path, config_path, output_path } => {
            let secret_key = get_secret_key()?;
            let res = update_trust(secret_key, path.as_str(), config_path.as_str()).await?;
            if let Some(output_path) = output_path {
                write_json_to_file(&output_path, res)?;
            }
        },
        Method::SeedUpdate { path, config_path, output_path } => {
            let secret_key = get_secret_key()?;
            let res = update_seed(secret_key, path.as_str(), config_path.as_str()).await?;
            if let Some(output_path) = output_path {
                write_json_to_file(&output_path, res)?;
            }
        },
<<<<<<< HEAD
        Method::ComputeRequest => {
            let secret_key = get_secret_key()?;
            let arg1 = cli.arg1.unwrap_or_else(|| {
                eprintln!("Missing argument");
                std::process::exit(1);
            });
            job_request(secret_key, arg1.as_str()).await?;
=======
        Method::JobRunRequest { path, output_path } => {
            let secret_key = get_secret_key()?;
            let res = job_run_request(secret_key, path.as_str()).await?;
            let hex_encoded_tx_hash = hex::encode(res.job_run_tx_hash.0);
            println!("{}", hex_encoded_tx_hash);
            if let Some(output_path) = output_path {
                write_json_to_file(&output_path, res)?;
            }
>>>>>>> 2da85487
        },
        Method::GetResults { request_id, config_path, output_path } => {
            let (votes, scores) = get_results(request_id, config_path.as_str()).await?;

            println!("votes: {:?}", votes);
            for res in &scores {
                println!("{}: {}", res.id, res.value);
            }
            if let Some(output_path) = output_path {
                write_json_to_file(&output_path, scores)?;
            }
        },
        Method::GetResultsAndCheckIntegrity { request_id, config_path, test_vector } => {
            let (votes, results) = get_results(request_id, config_path.as_str()).await?;
            let res = check_score_integrity(votes, results, &test_vector)?;
            println!("Integrity check result: {}", res);
            assert!(res);
        },
        Method::GenerateKeypair => {
            let rng = &mut thread_rng();
            let (sk, address) = generate_keypair(rng);
            let sk_bytes = sk.to_bytes();
            println!("SIGNING_KEY: {}", hex::encode(sk_bytes));
            println!("ADDRESS:     {}", address.to_hex());
        },
        Method::ShowAddress => {
            let secret_key = get_secret_key()?;
            let addr = address_from_sk(&secret_key);
            println!("ADDRESS: {}", addr.to_hex());
        },
    }
    Ok(())
}<|MERGE_RESOLUTION|>--- conflicted
+++ resolved
@@ -12,13 +12,9 @@
     topics::Domain,
     tx_event::TxEvent,
     txs::{
-<<<<<<< HEAD
         job::ComputeRequest,
         trust::{ScoreEntry, SeedUpdate, TrustEntry, TrustUpdate},
-        Address, Tx, TxKind,
-=======
-        Address, JobRunRequest, ScoreEntry, SeedUpdate, TrustEntry, TrustUpdate, Tx, TxHash, TxKind,
->>>>>>> 2da85487
+        Address, Tx, TxHash, TxKind,
     },
 };
 use rand::{thread_rng, Rng};
@@ -37,18 +33,11 @@
 
 #[derive(Debug, Clone, Subcommand)]
 enum Method {
-<<<<<<< HEAD
-    TrustUpdate,
-    SeedUpdate,
-    ComputeRequest,
-    GetResults,
-=======
     TrustUpdate { path: String, config_path: String, output_path: Option<String> },
     SeedUpdate { path: String, config_path: String, output_path: Option<String> },
     JobRunRequest { path: String, output_path: Option<String> },
     GetResults { request_id: String, config_path: String, output_path: Option<String> },
     GetResultsAndCheckIntegrity { request_id: String, config_path: String, test_vector: String },
->>>>>>> 2da85487
     GenerateKeypair,
     ShowAddress,
 }
@@ -167,13 +156,9 @@
     Ok(results)
 }
 
-<<<<<<< HEAD
-async fn job_request(sk: SigningKey, path: &str) -> Result<(), Box<dyn Error>> {
-=======
 async fn job_run_request(
     sk: SigningKey, path: &str,
 ) -> Result<JobRunRequestResult, Box<dyn Error>> {
->>>>>>> 2da85487
     let config = read_config(path)?;
     // Creates a new client
     let client = Client::builder(config.sequencer.endpoint.as_str())?.build().await?;
@@ -185,11 +170,6 @@
     let mut tx = Tx::default_with(TxKind::ComputeRequest, data);
     tx.sign(&sk)?;
     let tx_hash = tx.hash();
-<<<<<<< HEAD
-    let hex_encoded_tx_hash = hex::encode(tx_hash.0);
-    println!("ComputeRequest TX_HASH: {}", hex_encoded_tx_hash);
-=======
->>>>>>> 2da85487
 
     let result: Value = client.call("Sequencer.job_request", hex::encode(encode(tx))).await?;
     let tx_event: TxEvent = serde_json::from_value(result)?;
@@ -284,15 +264,6 @@
                 write_json_to_file(&output_path, res)?;
             }
         },
-<<<<<<< HEAD
-        Method::ComputeRequest => {
-            let secret_key = get_secret_key()?;
-            let arg1 = cli.arg1.unwrap_or_else(|| {
-                eprintln!("Missing argument");
-                std::process::exit(1);
-            });
-            job_request(secret_key, arg1.as_str()).await?;
-=======
         Method::JobRunRequest { path, output_path } => {
             let secret_key = get_secret_key()?;
             let res = job_run_request(secret_key, path.as_str()).await?;
@@ -301,7 +272,6 @@
             if let Some(output_path) = output_path {
                 write_json_to_file(&output_path, res)?;
             }
->>>>>>> 2da85487
         },
         Method::GetResults { request_id, config_path, output_path } => {
             let (votes, scores) = get_results(request_id, config_path.as_str()).await?;
