--- conflicted
+++ resolved
@@ -46,63 +46,6 @@
     endpoint: String,
 }
 
-<<<<<<< HEAD
-async fn update_trust() -> Result<(), Box<dyn Error>> {
-	let f = File::open("./trust-db.csv")?;
-	let mut rdr = csv::Reader::from_reader(f);
-	let mut entries = Vec::new();
-	for result in rdr.records() {
-		let record: StringRecord = result?;
-		let (from, to, value): (u32, u32, f32) = record.deserialize(None)?;
-		let from_addr = Address::from(from);
-		let to_addr = Address::from(to);
-		let trust_entry = TrustEntry::new(from_addr, to_addr, value);
-		entries.push(trust_entry);
-	}
-
-	// Creates a new client
-	let client = Client::builder("tcp://127.0.0.1:60000")?.build().await?;
-
-	for chunk in entries.chunks(TRUST_CHUNK_SIZE) {
-		let owned_namespace = OwnedNamespace::new(Address::default(), 1);
-		let data = encode(TrustUpdate::new(owned_namespace.clone(), chunk.to_vec()));
-		let tx = encode(Tx::default_with(TxKind::TrustUpdate, data));
-
-		let result: Value = client.call("Sequencer.trust_update", hex::encode(tx)).await?;
-		let tx_event: TxEvent = serde_json::from_value(result)?;
-
-		println!("Res: {:?}", tx_event);
-	}
-	Ok(())
-}
-
-async fn update_seed() -> Result<(), Box<dyn Error>> {
-	let f = File::open("./seed-db.csv")?;
-	let mut rdr = csv::Reader::from_reader(f);
-	let mut entries = Vec::new();
-	for result in rdr.records() {
-		let record: StringRecord = result?;
-		let (i, value): (u32, f32) = record.deserialize(None)?;
-		let i_addr = Address::from(i);
-		let score_entry = ScoreEntry::new(i_addr, value);
-		entries.push(score_entry);
-	}
-
-	// Creates a new client
-	let client = Client::builder("tcp://127.0.0.1:60000")?.build().await?;
-
-	for chunk in entries.chunks(SEED_CHUNK_SIZE) {
-		let owned_namespace = OwnedNamespace::new(Address::default(), 1);
-		let data = encode(SeedUpdate::new(owned_namespace.clone(), chunk.to_vec()));
-		let tx = encode(Tx::default_with(TxKind::SeedUpdate, data));
-
-		let result: Value = client.call("Sequencer.seed_update", hex::encode(tx)).await?;
-		let tx_event: TxEvent = serde_json::from_value(result)?;
-
-		println!("Res: {:?}", tx_event);
-	}
-	Ok(())
-=======
 #[derive(Debug, Clone, Serialize, Deserialize)]
 pub struct Config {
     pub domain: Domain,
@@ -115,7 +58,6 @@
     f.read_to_string(&mut toml_config)?;
     let config: Config = toml::from_str(toml_config.as_str())?;
     Ok(config)
->>>>>>> 5b24ff99
 }
 
 async fn update_trust(sk: SigningKey, path: &str, config_path: &str) -> Result<(), Box<dyn Error>> {
