--- conflicted
+++ resolved
@@ -7,11 +7,8 @@
 edition.workspace = true
 
 [dependencies]
-<<<<<<< HEAD
-openrank-common = { path = "../common", version = "0.1.0", default-features = false }
-=======
 openrank-common = { workspace = true }
->>>>>>> 2841b8cc
+
 serde_json = { workspace = true }
 serde = { workspace = true }
 hex = { workspace = true }
