--- conflicted
+++ resolved
@@ -12,25 +12,12 @@
 ```
 The above command will install the cargo (Rust package manager) and openrank-sdk binary.
 It will also generate a new keypair that will be used for signing messages using `generate-keypair` command.
-The output of the command is:
-```
-<<<<<<< HEAD
-SIGNING_KEY: b0f6d4b7865e1128eebfe4eb37b96522d2e58cbd7892c7e0759907c5f4c6ede4
-ADDRESS: b79aafc95c8866e65ed51a7856e75587feb481ff
-```
-The generated secret key should be added to local `.env` file that will be used by OpenRankSDK. So, create `.env` file:
-```bash
-SIGNING_KEY="b0f6d4b7865e1128eebfe4eb37b96522d2e58cbd7892c7e0759907c5f4c6ede4"
-=======
-SECRET_KEY="b0f6d4b7865e1128eebfe4eb37b96522d2e58cbd7892c7e0759907c5f4c6ede4"
-# ADDRESS: b79aafc95c8866e65ed51a7856e75587feb481ff
-```
+
 The generated secret key should be added to local `.env` file that will be used by OpenRankSDK. So, create `.env` file,
 and copy-paste the output from the `generate-keypair` command:
 ```bash
-SIGNING_KEY="b0f6d4b7865e1128eebfe4eb37b96522d2e58cbd7892c7e0759907c5f4c6ede4"
+SECRET_KEY="b0f6d4b7865e1128eebfe4eb37b96522d2e58cbd7892c7e0759907c5f4c6ede4"
 # ADDRESS: b79aafc95c8866e65ed51a7856e75587feb481ff
->>>>>>> 94ea8dd7
 ```
 If you wish for you address to be whitelisted, send us a request at devs@karma3labs.com.
 
@@ -67,18 +54,18 @@
 
 ComputeRequest - Request a compute in a domain specified inside `OPENRANK_SDK_CONFIG_PATH` file. The hash of ComputeRequest TX will be returned:
 ```
-openrank-sdk job-run-request [OPENRANK_SDK_CONFIG_PATH] [*OUTPUT_PATH]
+openrank-sdk compute-request [OPENRANK_SDK_CONFIG_PATH] [*OUTPUT_PATH]
 ```
 
 Get Results - Get results of a specific compute request identified by it's TX hash:
 ```
-openrank-sdk get-results [JobRunRequest_TX_HASH] [OPENRANK_SDK_CONFIG_PATH] [*OUTPUT_PATH]
+openrank-sdk get-results [ComputeRequest_TX_HASH] [OPENRANK_SDK_CONFIG_PATH] [*OUTPUT_PATH]
 ```
 
 Get Results and Check Integrity - Get the results of a specific compute request, and perform the convergence check of top X amount of scores.
 The scores will be compared against a predefined test vector with `TEST_VECTOR_PATH` path:
 ```
-openrank-sdk get-results-and-check-integrity [JobRunRequest_TX_HASH] [OPENRANK_SDK_CONFIG_PATH] [TEST_VECTOR_PATH]
+openrank-sdk get-results-and-check-integrity [ComputeRequest_TX_HASH] [OPENRANK_SDK_CONFIG_PATH] [TEST_VECTOR_PATH]
 ```
 
 Where:
