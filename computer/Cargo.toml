[package]
name = "openrank-computer"
description = "OpenRank - Computer Node"
license.workspace = true
version.workspace = true
authors.workspace = true
edition.workspace = true

# See more keys and their definitions at https://doc.rust-lang.org/cargo/reference/manifest.html

[dependencies]
hex = { workspace = true, features = ["serde"] }
<<<<<<< HEAD
openrank-common = { workspace = true }
=======
openrank-common = { path = "../common", version = "0.1.0" }
>>>>>>> 94ea8dd7
futures = { workspace = true }
libp2p = { workspace = true, features = [
    "noise",
    "ping",
    "tcp",
    "tokio",
    "yamux",
    "quic",
    "gossipsub",
    "macros",
    "identify",
] }
tokio = { workspace = true, features = ["full", "macros"] }
tracing = { workspace = true }
tracing-subscriber = { workspace = true, features = ["env-filter"] }
alloy-rlp = { workspace = true }
dotenv = { workspace = true }
toml = { workspace = true }
serde = { workspace = true, features = ["derive"] }
serde_json = { workspace = true }
sha3 = { workspace = true }
k256 = { workspace = true }<|MERGE_RESOLUTION|>--- conflicted
+++ resolved
@@ -9,12 +9,8 @@
 # See more keys and their definitions at https://doc.rust-lang.org/cargo/reference/manifest.html
 
 [dependencies]
+openrank-common = { workspace = true }
 hex = { workspace = true, features = ["serde"] }
-<<<<<<< HEAD
-openrank-common = { workspace = true }
-=======
-openrank-common = { path = "../common", version = "0.1.0" }
->>>>>>> 94ea8dd7
 futures = { workspace = true }
 libp2p = { workspace = true, features = [
     "noise",
