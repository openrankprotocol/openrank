use alloy_rlp::{encode, Decodable};
use dotenv::dotenv;
use futures::StreamExt;
use k256::ecdsa::SigningKey;
use libp2p::{gossipsub, mdns, swarm::SwarmEvent, Swarm};
use openrank_common::{
    address_from_sk, broadcast_event, build_node,
    db::{Db, DbItem},
    topics::{Domain, Topic},
    tx_event::TxEvent,
    txs::{
        Address, CreateCommitment, JobRunAssignment, SeedUpdate, TrustUpdate, Tx, TxHash, TxKind,
    },
    MyBehaviour, MyBehaviourEvent,
};
use runner::ComputeJobRunner;
use serde::{Deserialize, Serialize};
use std::error::Error;
use tokio::select;
use tracing::{error, info};
use tracing_subscriber::EnvFilter;

mod error;
mod runner;
use error::ComputeNodeError;

#[derive(Debug, Clone, Serialize, Deserialize)]
pub struct Whitelist {
    block_builder: Vec<Address>,
    verifier: Vec<Address>,
}

#[derive(Debug, Clone, Serialize, Deserialize)]
pub struct Config {
    pub domains: Vec<Domain>,
    pub whitelist: Whitelist,
}

fn handle_gossipsub_events(
    swarm: &mut Swarm<MyBehaviour>, job_runner: &mut ComputeJobRunner, db: &Db,
    event: gossipsub::Event, topics: Vec<&Topic>, domains: Vec<Domain>, sk: &SigningKey,
    whitelist: &Whitelist,
) -> Result<(), ComputeNodeError> {
<<<<<<< HEAD
    if let gossipsub::Event::Message { propagation_source, message_id, message } = event {
        for topic in topics {
            match topic {
                Topic::NamespaceTrustUpdate(namespace) => {
                    let topic_wrapper = gossipsub::IdentTopic::new(topic.clone());
                    if message.topic == topic_wrapper.hash() {
                        let tx_event = TxEvent::decode(&mut message.data.as_slice())
                            .map_err(|e| ComputeNodeError::DecodeError(e))?;
                        let tx = Tx::decode(&mut tx_event.data().as_slice())
                            .map_err(|e| ComputeNodeError::DecodeError(e))?;
                        if tx.kind() != TxKind::TrustUpdate {
                            return Err(ComputeNodeError::InvalidTxKind);
                        }
                        tx.verify_against(namespace.owner())
                            .map_err(|e| ComputeNodeError::SignatureError(e))?;
                        // Add Tx to db
                        db.put(tx.clone()).map_err(|e| ComputeNodeError::DbError(e))?;
                        let trust_update = TrustUpdate::decode(&mut tx.body().as_slice())
                            .map_err(|e| ComputeNodeError::DecodeError(e))?;
                        assert!(*namespace == trust_update.trust_id);
                        let domain = domains
                            .iter()
                            .find(|x| &x.trust_namespace() == namespace)
                            .ok_or(ComputeNodeError::DomainNotFound(namespace.clone().to_hex()))?;
                        job_runner
                            .update_trust(domain.clone(), trust_update.entries.clone())
                            .map_err(Into::into)?;
                        info!(
                            "TOPIC: {}, ID: {message_id}, FROM: {propagation_source}",
                            message.topic.as_str(),
                        );
                    }
                },
                Topic::NamespaceSeedUpdate(namespace) => {
                    let topic_wrapper = gossipsub::IdentTopic::new(topic.clone());
                    if message.topic == topic_wrapper.hash() {
                        let tx_event = TxEvent::decode(&mut message.data.as_slice())
                            .map_err(|e| ComputeNodeError::DecodeError(e))?;
                        let tx = Tx::decode(&mut tx_event.data().as_slice())
                            .map_err(|e| ComputeNodeError::DecodeError(e))?;
                        if tx.kind() != TxKind::SeedUpdate {
                            return Err(ComputeNodeError::InvalidTxKind);
                        }
                        tx.verify_against(namespace.owner())
                            .map_err(|e| ComputeNodeError::SignatureError(e))?;
                        // Add Tx to db
                        db.put(tx.clone()).map_err(|e| ComputeNodeError::DbError(e))?;
                        let seed_update = SeedUpdate::decode(&mut tx.body().as_slice())
                            .map_err(|e| ComputeNodeError::DecodeError(e))?;
                        assert!(*namespace == seed_update.seed_id);
                        let domain = domains
                            .iter()
                            .find(|x| &x.trust_namespace() == namespace)
                            .ok_or(ComputeNodeError::DomainNotFound(namespace.clone().to_hex()))?;
                        job_runner
                            .update_seed(domain.clone(), seed_update.entries.clone())
                            .map_err(Into::into)?;
                        info!(
                            "TOPIC: {}, ID: {message_id}, FROM: {propagation_source}",
                            message.topic.as_str(),
                        );
                    }
                },
                Topic::DomainAssignent(domain_id) => {
                    let topic_wrapper = gossipsub::IdentTopic::new(topic.clone());
                    if message.topic == topic_wrapper.hash() {
                        let tx_event = TxEvent::decode(&mut message.data.as_slice())
                            .map_err(|e| ComputeNodeError::DecodeError(e))?;
                        let tx = Tx::decode(&mut tx_event.data().as_slice())
                            .map_err(|e| ComputeNodeError::DecodeError(e))?;
                        if tx.kind() != TxKind::JobRunAssignment {
                            return Err(ComputeNodeError::InvalidTxKind);
                        }
                        let address =
                            tx.verify().map_err(|e| ComputeNodeError::SignatureError(e))?;
                        assert!(whitelist.block_builder.contains(&address));
                        // Add Tx to db
                        db.put(tx.clone()).map_err(|e| ComputeNodeError::DbError(e))?;
                        // Not checking if we are assigned for the job, for now
                        let job_run_assignment =
                            JobRunAssignment::decode(&mut tx.body().as_slice())
                                .map_err(|e| ComputeNodeError::DecodeError(e))?;
                        let computer_address = address_from_sk(sk);
                        assert_eq!(computer_address, job_run_assignment.assigned_compute_node);
                        assert!(whitelist
                            .verifier
                            .contains(&job_run_assignment.assigned_verifier_node));

                        let domain = domains
                            .iter()
                            .find(|x| &x.to_hash() == domain_id)
                            .ok_or(ComputeNodeError::DomainNotFound(domain_id.clone().to_hex()))?;
                        job_runner.compute(domain.clone()).map_err(Into::into)?;
                        job_runner.create_compute_tree(domain.clone()).map_err(Into::into)?;
                        let create_scores =
                            job_runner.get_create_scores(domain.clone()).map_err(Into::into)?;
                        let (lt_root, compute_root) =
                            job_runner.get_root_hashes(domain.clone()).map_err(Into::into)?;

                        let create_scores_tx_res: Result<Vec<Tx>, ComputeNodeError> = create_scores
                            .iter()
                            .map(|tx_body| Tx::default_with(TxKind::CreateScores, encode(tx_body)))
                            .map(|mut tx| {
                                tx.sign(sk).map_err(|e| ComputeNodeError::SignatureError(e))?;
                                Ok(tx)
                            })
                            .collect();
                        let create_scores_tx = create_scores_tx_res?;
                        let create_scores_tx_hashes: Vec<TxHash> =
                            create_scores_tx.iter().map(|x| x.hash()).collect();
                        let create_scores_topic = Topic::DomainScores(domain_id.clone());
                        let commitment_topic = Topic::DomainCommitment(domain_id.clone());
                        let create_commitment = CreateCommitment::default_with(
                            tx.hash(),
                            lt_root,
                            compute_root,
                            create_scores_tx_hashes,
                        );
                        let mut create_commitment_tx =
                            Tx::default_with(TxKind::CreateCommitment, encode(create_commitment));
                        create_commitment_tx
                            .sign(sk)
                            .map_err(|e| ComputeNodeError::SignatureError(e))?;
                        for scores in create_scores_tx {
                            broadcast_event(swarm, scores, create_scores_topic.clone())
                                .map_err(|e| ComputeNodeError::P2PError(e.to_string()))?;
                        }
                        broadcast_event(swarm, create_commitment_tx, commitment_topic)
                            .map_err(|e| ComputeNodeError::P2PError(e.to_string()))?;
                        info!(
                            "TOPIC: {}, ID: {message_id}, FROM: {propagation_source}",
                            message.topic.as_str(),
                        );
                    }
                },
                _ => {},
            }
        }
    }

    Ok(())
=======
	if let gossipsub::Event::Message { propagation_source: peer_id, message_id: id, message } =
		event
	{
		for topic in topics {
			match topic {
				Topic::NamespaceTrustUpdate(namespace) => {
					let topic_wrapper = gossipsub::IdentTopic::new(topic.clone());
					if message.topic == topic_wrapper.hash() {
						let tx_event = TxEvent::decode(&mut message.data.as_slice())
							.map_err(|e| ComputeNodeError::SerdeError(e))?;
						let mut tx = Tx::decode(&mut tx_event.data().as_slice())
							.map_err(|e| ComputeNodeError::SerdeError(e))?;
						assert!(tx.kind() == TxKind::TrustUpdate);
						// Add Tx to db
						tx.set_sequence_number(message.sequence_number.unwrap_or_default());
						db.put(tx.clone()).map_err(|e| ComputeNodeError::DbError(e))?;
						let trust_update = TrustUpdate::decode(&mut tx.body().as_slice())
							.map_err(|e| ComputeNodeError::SerdeError(e))?;
						assert!(*namespace == trust_update.trust_id);
						let domain = domains
							.iter()
							.find(|x| &x.trust_namespace() == namespace)
							.ok_or(ComputeNodeError::DomainNotFound(namespace.clone().to_hex()))?;
						job_runner
							.update_trust(domain.clone(), trust_update.entries.clone())
							.map_err(Into::into)?;
						info!(
							"TOPIC: {}, ID: {id}, FROM: {peer_id}",
							message.topic.as_str(),
						);
					}
				},
				Topic::NamespaceSeedUpdate(namespace) => {
					let topic_wrapper = gossipsub::IdentTopic::new(topic.clone());
					if message.topic == topic_wrapper.hash() {
						let tx_event = TxEvent::decode(&mut message.data.as_slice())
							.map_err(|e| ComputeNodeError::SerdeError(e))?;
						let mut tx = Tx::decode(&mut tx_event.data().as_slice())
							.map_err(|e| ComputeNodeError::SerdeError(e))?;
						assert!(tx.kind() == TxKind::SeedUpdate);
						// Add Tx to db
						tx.set_sequence_number(message.sequence_number.unwrap_or_default());
						db.put(tx.clone()).map_err(|e| ComputeNodeError::DbError(e))?;
						let seed_update = SeedUpdate::decode(&mut tx.body().as_slice())
							.map_err(|e| ComputeNodeError::SerdeError(e))?;
						assert!(*namespace == seed_update.seed_id);
						let domain = domains
							.iter()
							.find(|x| &x.trust_namespace() == namespace)
							.ok_or(ComputeNodeError::DomainNotFound(namespace.clone().to_hex()))?;
						job_runner
							.update_seed(domain.clone(), seed_update.entries.clone())
							.map_err(Into::into)?;
						info!(
							"TOPIC: {}, ID: {id}, FROM: {peer_id}",
							message.topic.as_str(),
						);
					}
				},
				Topic::DomainAssignent(domain_id) => {
					let topic_wrapper = gossipsub::IdentTopic::new(topic.clone());
					if message.topic == topic_wrapper.hash() {
						let tx_event = TxEvent::decode(&mut message.data.as_slice())
							.map_err(|e| ComputeNodeError::SerdeError(e))?;
						let tx = Tx::decode(&mut tx_event.data().as_slice())
							.map_err(|e| ComputeNodeError::SerdeError(e))?;
						assert!(tx.kind() == TxKind::JobRunAssignment);
						// Add Tx to db
						db.put(tx.clone()).map_err(|e| ComputeNodeError::DbError(e))?;
						// Not checking if we are assigned for the job, for now
						JobRunAssignment::decode(&mut tx.body().as_slice())
							.map_err(|e| ComputeNodeError::SerdeError(e))?;

						let domain = domains
							.iter()
							.find(|x| &x.to_hash() == domain_id)
							.ok_or(ComputeNodeError::DomainNotFound(domain_id.clone().to_hex()))?;
						job_runner.compute(domain.clone()).map_err(Into::into)?;
						job_runner.create_compute_tree(domain.clone()).map_err(Into::into)?;
						let create_scores =
							job_runner.get_create_scores(domain.clone()).map_err(Into::into)?;
						let (lt_root, compute_root) =
							job_runner.get_root_hashes(domain.clone()).map_err(Into::into)?;

						let create_scores_tx: Vec<Tx> = create_scores
							.iter()
							.map(|tx_body| Tx::default_with(TxKind::CreateScores, encode(tx_body)))
							.collect();
						let create_scores_tx_hashes: Vec<TxHash> =
							create_scores_tx.iter().map(|x| x.hash()).collect();

						let create_scores_topic = Topic::DomainScores(domain_id.clone());
						let commitment_topic = Topic::DomainCommitment(domain_id.clone());
						let create_commitment = CreateCommitment::default_with(
							tx.hash(),
							lt_root,
							compute_root,
							create_scores_tx_hashes,
						);
						let create_commitment_tx =
							Tx::default_with(TxKind::CreateCommitment, encode(create_commitment));
						for scores in create_scores_tx {
							broadcast_event(swarm, scores, create_scores_topic.clone())
								.map_err(|e| ComputeNodeError::P2PError(e.to_string()))?;
						}
						broadcast_event(swarm, create_commitment_tx, commitment_topic)
							.map_err(|e| ComputeNodeError::P2PError(e.to_string()))?;
						info!(
							"TOPIC: {}, ID: {id}, FROM: {peer_id}, SOURCE: {:?}",
							message.topic.as_str(),
							message.source,
						);
					}
				},
				_ => {},
			}
		}
	}

	Ok(())
>>>>>>> c231151c
}

pub async fn run() -> Result<(), Box<dyn Error>> {
    dotenv().ok();
    tracing_subscriber::fmt().with_env_filter(EnvFilter::from_default_env()).init();

    let secret_key_hex = std::env::var("SECRET_KEY").expect("SECRET_KEY must be set.");
    let secret_key_bytes = hex::decode(secret_key_hex)?;
    let secret_key = SigningKey::from_slice(secret_key_bytes.as_slice())?;

    let mut swarm = build_node().await?;
    info!("PEER_ID: {:?}", swarm.local_peer_id());

    let config: Config = toml::from_str(include_str!("../config.toml"))?;
    let db = Db::new("./local-storage", &[&Tx::get_cf()])?;

    let domain_hashes = config.domains.iter().map(|x| x.to_hash()).collect();
    let mut job_runner = ComputeJobRunner::new(domain_hashes);

    let topics_trust_update: Vec<Topic> = config
        .domains
        .clone()
        .into_iter()
        .map(|x| x.trust_namespace())
        .map(|namespace| Topic::NamespaceTrustUpdate(namespace.clone()))
        .collect();
    let topics_seed_update: Vec<Topic> = config
        .domains
        .clone()
        .into_iter()
        .map(|x| x.seed_namespace())
        .map(|namespace| Topic::NamespaceSeedUpdate(namespace.clone()))
        .collect();
    let topics_assignment: Vec<Topic> = config
        .domains
        .clone()
        .into_iter()
        .map(|x| x.to_hash())
        .map(|domain_hash| Topic::DomainAssignent(domain_hash.clone()))
        .collect();

    let iter_chain = topics_assignment
        .iter()
        .chain(topics_trust_update.iter())
        .chain(topics_seed_update.iter())
        .chain(&[Topic::ProposedBlock, Topic::FinalisedBlock]);
    for topic in iter_chain.clone() {
        // Create a Gossipsub topic
        let topic = gossipsub::IdentTopic::new(topic.clone());
        // subscribes to our topic
        swarm.behaviour_mut().gossipsub.subscribe(&topic)?;
    }

    // Listen on all interfaces and whatever port the OS assigns
    swarm.listen_on("/ip4/0.0.0.0/udp/10000/quic-v1".parse()?)?;
    swarm.listen_on("/ip4/0.0.0.0/tcp/10000".parse()?)?;

    // Kick it off
    loop {
        select! {
            event = swarm.select_next_some() => match event {
                SwarmEvent::Behaviour(MyBehaviourEvent::Mdns(mdns::Event::Discovered(list))) => {
                    for (peer_id, _multiaddr) in list {
                        info!("mDNS discovered a new peer: {peer_id}");
                        swarm.behaviour_mut().gossipsub.add_explicit_peer(&peer_id);
                    }
                },
                SwarmEvent::Behaviour(MyBehaviourEvent::Mdns(mdns::Event::Expired(list))) => {
                    for (peer_id, _multiaddr) in list {
                        info!("mDNS discover peer has expired: {peer_id}");
                        swarm.behaviour_mut().gossipsub.remove_explicit_peer(&peer_id);
                    }
                },
                SwarmEvent::Behaviour(MyBehaviourEvent::Gossipsub(event)) => {
                    let res = handle_gossipsub_events(
                        &mut swarm,
                        &mut job_runner,
                        &db,
                        event,
                        iter_chain.clone().collect(),
                        config.domains.clone(),
                        &secret_key,
                        &config.whitelist
                    );
                    match res {
                        Ok(_) => {},
                        Err(e) => {
                            error!("Gossipsub error: {e:?}");
                        },
                    };
                },
                SwarmEvent::NewListenAddr { address, .. } => {
                    info!("Local node is listening on {address}");
                }
                e => info!("{:?}", e),
            }
        }
    }
}<|MERGE_RESOLUTION|>--- conflicted
+++ resolved
@@ -41,7 +41,6 @@
     event: gossipsub::Event, topics: Vec<&Topic>, domains: Vec<Domain>, sk: &SigningKey,
     whitelist: &Whitelist,
 ) -> Result<(), ComputeNodeError> {
-<<<<<<< HEAD
     if let gossipsub::Event::Message { propagation_source, message_id, message } = event {
         for topic in topics {
             match topic {
@@ -50,7 +49,7 @@
                     if message.topic == topic_wrapper.hash() {
                         let tx_event = TxEvent::decode(&mut message.data.as_slice())
                             .map_err(|e| ComputeNodeError::DecodeError(e))?;
-                        let tx = Tx::decode(&mut tx_event.data().as_slice())
+                        let mut tx = Tx::decode(&mut tx_event.data().as_slice())
                             .map_err(|e| ComputeNodeError::DecodeError(e))?;
                         if tx.kind() != TxKind::TrustUpdate {
                             return Err(ComputeNodeError::InvalidTxKind);
@@ -58,6 +57,7 @@
                         tx.verify_against(namespace.owner())
                             .map_err(|e| ComputeNodeError::SignatureError(e))?;
                         // Add Tx to db
+                        tx.set_sequence_number(message.sequence_number.unwrap_or_default());
                         db.put(tx.clone()).map_err(|e| ComputeNodeError::DbError(e))?;
                         let trust_update = TrustUpdate::decode(&mut tx.body().as_slice())
                             .map_err(|e| ComputeNodeError::DecodeError(e))?;
@@ -183,128 +183,6 @@
     }
 
     Ok(())
-=======
-	if let gossipsub::Event::Message { propagation_source: peer_id, message_id: id, message } =
-		event
-	{
-		for topic in topics {
-			match topic {
-				Topic::NamespaceTrustUpdate(namespace) => {
-					let topic_wrapper = gossipsub::IdentTopic::new(topic.clone());
-					if message.topic == topic_wrapper.hash() {
-						let tx_event = TxEvent::decode(&mut message.data.as_slice())
-							.map_err(|e| ComputeNodeError::SerdeError(e))?;
-						let mut tx = Tx::decode(&mut tx_event.data().as_slice())
-							.map_err(|e| ComputeNodeError::SerdeError(e))?;
-						assert!(tx.kind() == TxKind::TrustUpdate);
-						// Add Tx to db
-						tx.set_sequence_number(message.sequence_number.unwrap_or_default());
-						db.put(tx.clone()).map_err(|e| ComputeNodeError::DbError(e))?;
-						let trust_update = TrustUpdate::decode(&mut tx.body().as_slice())
-							.map_err(|e| ComputeNodeError::SerdeError(e))?;
-						assert!(*namespace == trust_update.trust_id);
-						let domain = domains
-							.iter()
-							.find(|x| &x.trust_namespace() == namespace)
-							.ok_or(ComputeNodeError::DomainNotFound(namespace.clone().to_hex()))?;
-						job_runner
-							.update_trust(domain.clone(), trust_update.entries.clone())
-							.map_err(Into::into)?;
-						info!(
-							"TOPIC: {}, ID: {id}, FROM: {peer_id}",
-							message.topic.as_str(),
-						);
-					}
-				},
-				Topic::NamespaceSeedUpdate(namespace) => {
-					let topic_wrapper = gossipsub::IdentTopic::new(topic.clone());
-					if message.topic == topic_wrapper.hash() {
-						let tx_event = TxEvent::decode(&mut message.data.as_slice())
-							.map_err(|e| ComputeNodeError::SerdeError(e))?;
-						let mut tx = Tx::decode(&mut tx_event.data().as_slice())
-							.map_err(|e| ComputeNodeError::SerdeError(e))?;
-						assert!(tx.kind() == TxKind::SeedUpdate);
-						// Add Tx to db
-						tx.set_sequence_number(message.sequence_number.unwrap_or_default());
-						db.put(tx.clone()).map_err(|e| ComputeNodeError::DbError(e))?;
-						let seed_update = SeedUpdate::decode(&mut tx.body().as_slice())
-							.map_err(|e| ComputeNodeError::SerdeError(e))?;
-						assert!(*namespace == seed_update.seed_id);
-						let domain = domains
-							.iter()
-							.find(|x| &x.trust_namespace() == namespace)
-							.ok_or(ComputeNodeError::DomainNotFound(namespace.clone().to_hex()))?;
-						job_runner
-							.update_seed(domain.clone(), seed_update.entries.clone())
-							.map_err(Into::into)?;
-						info!(
-							"TOPIC: {}, ID: {id}, FROM: {peer_id}",
-							message.topic.as_str(),
-						);
-					}
-				},
-				Topic::DomainAssignent(domain_id) => {
-					let topic_wrapper = gossipsub::IdentTopic::new(topic.clone());
-					if message.topic == topic_wrapper.hash() {
-						let tx_event = TxEvent::decode(&mut message.data.as_slice())
-							.map_err(|e| ComputeNodeError::SerdeError(e))?;
-						let tx = Tx::decode(&mut tx_event.data().as_slice())
-							.map_err(|e| ComputeNodeError::SerdeError(e))?;
-						assert!(tx.kind() == TxKind::JobRunAssignment);
-						// Add Tx to db
-						db.put(tx.clone()).map_err(|e| ComputeNodeError::DbError(e))?;
-						// Not checking if we are assigned for the job, for now
-						JobRunAssignment::decode(&mut tx.body().as_slice())
-							.map_err(|e| ComputeNodeError::SerdeError(e))?;
-
-						let domain = domains
-							.iter()
-							.find(|x| &x.to_hash() == domain_id)
-							.ok_or(ComputeNodeError::DomainNotFound(domain_id.clone().to_hex()))?;
-						job_runner.compute(domain.clone()).map_err(Into::into)?;
-						job_runner.create_compute_tree(domain.clone()).map_err(Into::into)?;
-						let create_scores =
-							job_runner.get_create_scores(domain.clone()).map_err(Into::into)?;
-						let (lt_root, compute_root) =
-							job_runner.get_root_hashes(domain.clone()).map_err(Into::into)?;
-
-						let create_scores_tx: Vec<Tx> = create_scores
-							.iter()
-							.map(|tx_body| Tx::default_with(TxKind::CreateScores, encode(tx_body)))
-							.collect();
-						let create_scores_tx_hashes: Vec<TxHash> =
-							create_scores_tx.iter().map(|x| x.hash()).collect();
-
-						let create_scores_topic = Topic::DomainScores(domain_id.clone());
-						let commitment_topic = Topic::DomainCommitment(domain_id.clone());
-						let create_commitment = CreateCommitment::default_with(
-							tx.hash(),
-							lt_root,
-							compute_root,
-							create_scores_tx_hashes,
-						);
-						let create_commitment_tx =
-							Tx::default_with(TxKind::CreateCommitment, encode(create_commitment));
-						for scores in create_scores_tx {
-							broadcast_event(swarm, scores, create_scores_topic.clone())
-								.map_err(|e| ComputeNodeError::P2PError(e.to_string()))?;
-						}
-						broadcast_event(swarm, create_commitment_tx, commitment_topic)
-							.map_err(|e| ComputeNodeError::P2PError(e.to_string()))?;
-						info!(
-							"TOPIC: {}, ID: {id}, FROM: {peer_id}, SOURCE: {:?}",
-							message.topic.as_str(),
-							message.source,
-						);
-					}
-				},
-				_ => {},
-			}
-		}
-	}
-
-	Ok(())
->>>>>>> c231151c
 }
 
 pub async fn run() -> Result<(), Box<dyn Error>> {
