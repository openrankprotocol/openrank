use alloy_rlp::{encode, Decodable};
use dotenv::dotenv;
use futures::StreamExt;
use k256::ecdsa::SigningKey;
use libp2p::{gossipsub, mdns, swarm::SwarmEvent, Swarm};
use openrank_common::{
    address_from_sk, broadcast_event, build_node,
    db::{Db, DbItem},
    topics::{Domain, Topic},
    tx_event::TxEvent,
    txs::{
        Address, CreateCommitment, JobRunAssignment, SeedUpdate, TrustUpdate, Tx, TxHash, TxKind,
    },
    MyBehaviour, MyBehaviourEvent,
};
use runner::ComputeJobRunner;
use serde::{Deserialize, Serialize};
use std::error::Error;
use tokio::select;
use tracing::{error, info};
use tracing_subscriber::EnvFilter;

mod error;
mod runner;
use error::ComputeNodeError;

#[derive(Debug, Clone, Serialize, Deserialize)]
pub struct Whitelist {
    block_builder: Vec<Address>,
    verifier: Vec<Address>,
}

#[derive(Debug, Clone, Serialize, Deserialize)]
pub struct Config {
    pub domains: Vec<Domain>,
    pub whitelist: Whitelist,
}

<<<<<<< HEAD
fn handle_gossipsub_events(
    swarm: &mut Swarm<MyBehaviour>, job_runner: &mut ComputeJobRunner, db: &Db,
    event: gossipsub::Event, topics: Vec<&Topic>, domains: Vec<Domain>, sk: &SigningKey,
    whitelist: &Whitelist,
) -> Result<(), ComputeNodeError> {
    if let gossipsub::Event::Message { propagation_source, message_id, message } = event {
        for topic in topics {
            match topic {
                Topic::NamespaceTrustUpdate(namespace) => {
                    let topic_wrapper = gossipsub::IdentTopic::new(topic.clone());
                    if message.topic == topic_wrapper.hash() {
                        let tx_event = TxEvent::decode(&mut message.data.as_slice())
                            .map_err(|e| ComputeNodeError::DecodeError(e))?;
                        let mut tx = Tx::decode(&mut tx_event.data().as_slice())
                            .map_err(|e| ComputeNodeError::DecodeError(e))?;
                        if tx.kind() != TxKind::TrustUpdate {
                            return Err(ComputeNodeError::InvalidTxKind);
                        }
                        tx.verify_against(namespace.owner())
                            .map_err(|e| ComputeNodeError::SignatureError(e))?;
                        // Add Tx to db
                        tx.set_sequence_number(message.sequence_number.unwrap_or_default());
                        db.put(tx.clone()).map_err(|e| ComputeNodeError::DbError(e))?;
                        let trust_update = TrustUpdate::decode(&mut tx.body().as_slice())
                            .map_err(|e| ComputeNodeError::DecodeError(e))?;
                        assert!(*namespace == trust_update.trust_id);
                        let domain = domains
                            .iter()
                            .find(|x| &x.trust_namespace() == namespace)
                            .ok_or(ComputeNodeError::DomainNotFound(namespace.clone().to_hex()))?;
                        job_runner
                            .update_trust(domain.clone(), trust_update.entries.clone())
                            .map_err(Into::into)?;
                        info!(
                            "TOPIC: {}, ID: {message_id}, FROM: {propagation_source}",
                            message.topic.as_str(),
                        );
                    }
                },
                Topic::NamespaceSeedUpdate(namespace) => {
                    let topic_wrapper = gossipsub::IdentTopic::new(topic.clone());
                    if message.topic == topic_wrapper.hash() {
                        let tx_event = TxEvent::decode(&mut message.data.as_slice())
                            .map_err(|e| ComputeNodeError::DecodeError(e))?;
                        let mut tx = Tx::decode(&mut tx_event.data().as_slice())
                            .map_err(|e| ComputeNodeError::DecodeError(e))?;
                        if tx.kind() != TxKind::SeedUpdate {
                            return Err(ComputeNodeError::InvalidTxKind);
                        }
                        tx.verify_against(namespace.owner())
                            .map_err(|e| ComputeNodeError::SignatureError(e))?;
                        // Add Tx to db
                        tx.set_sequence_number(message.sequence_number.unwrap_or_default());
                        db.put(tx.clone()).map_err(|e| ComputeNodeError::DbError(e))?;
                        let seed_update = SeedUpdate::decode(&mut tx.body().as_slice())
                            .map_err(|e| ComputeNodeError::DecodeError(e))?;
                        assert!(*namespace == seed_update.seed_id);
                        let domain = domains
                            .iter()
                            .find(|x| &x.trust_namespace() == namespace)
                            .ok_or(ComputeNodeError::DomainNotFound(namespace.clone().to_hex()))?;
                        job_runner
                            .update_seed(domain.clone(), seed_update.entries.clone())
                            .map_err(Into::into)?;
                        info!(
                            "TOPIC: {}, ID: {message_id}, FROM: {propagation_source}",
                            message.topic.as_str(),
                        );
                    }
                },
                Topic::DomainAssignent(domain_id) => {
                    let topic_wrapper = gossipsub::IdentTopic::new(topic.clone());
                    if message.topic == topic_wrapper.hash() {
                        let tx_event = TxEvent::decode(&mut message.data.as_slice())
                            .map_err(|e| ComputeNodeError::DecodeError(e))?;
                        let tx = Tx::decode(&mut tx_event.data().as_slice())
                            .map_err(|e| ComputeNodeError::DecodeError(e))?;
                        if tx.kind() != TxKind::JobRunAssignment {
                            return Err(ComputeNodeError::InvalidTxKind);
=======
pub struct ComputerNode {
    swarm: Swarm<MyBehaviour>,
    config: Config,
    db: Db,
    job_runner: ComputeJobRunner,
    secret_key: SigningKey,
}

impl ComputerNode {
    /// Handles incoming gossipsub `event` given the `topics` this node is interested in.
    /// Handling includes TX validation, storage in local db, or optionally triggering a broadcast
    /// of postceding TX to the network.
    fn handle_gossipsub_events(
        &mut self, event: gossipsub::Event, topics: Vec<&Topic>, domains: Vec<Domain>,
    ) -> Result<(), ComputeNodeError> {
        if let gossipsub::Event::Message { propagation_source, message_id, message } = event {
            for topic in topics {
                match topic {
                    Topic::NamespaceTrustUpdate(namespace) => {
                        let topic_wrapper = gossipsub::IdentTopic::new(topic.clone());
                        if message.topic == topic_wrapper.hash() {
                            let tx_event = TxEvent::decode(&mut message.data.as_slice())
                                .map_err(ComputeNodeError::DecodeError)?;
                            let mut tx = Tx::decode(&mut tx_event.data().as_slice())
                                .map_err(ComputeNodeError::DecodeError)?;
                            if tx.kind() != TxKind::TrustUpdate {
                                return Err(ComputeNodeError::InvalidTxKind);
                            }
                            tx.verify_against(namespace.owner())
                                .map_err(ComputeNodeError::SignatureError)?;
                            // Add Tx to db
                            tx.set_sequence_number(message.sequence_number.unwrap_or_default());
                            self.db.put(tx.clone()).map_err(ComputeNodeError::DbError)?;
                            let trust_update = TrustUpdate::decode(&mut tx.body().as_slice())
                                .map_err(ComputeNodeError::DecodeError)?;
                            assert!(*namespace == trust_update.trust_id);
                            let domain =
                                domains.iter().find(|x| &x.trust_namespace() == namespace).ok_or(
                                    ComputeNodeError::DomainNotFound(namespace.clone().to_hex()),
                                )?;
                            self.job_runner
                                .update_trust(domain.clone(), trust_update.entries.clone())
                                .map_err(ComputeNodeError::ComputeInternalError)?;
                            info!(
                                "TOPIC: {}, ID: {message_id}, FROM: {propagation_source}",
                                message.topic.as_str(),
                            );
                        }
                    },
                    Topic::NamespaceSeedUpdate(namespace) => {
                        let topic_wrapper = gossipsub::IdentTopic::new(topic.clone());
                        if message.topic == topic_wrapper.hash() {
                            let tx_event = TxEvent::decode(&mut message.data.as_slice())
                                .map_err(ComputeNodeError::DecodeError)?;
                            let tx = Tx::decode(&mut tx_event.data().as_slice())
                                .map_err(ComputeNodeError::DecodeError)?;
                            if tx.kind() != TxKind::SeedUpdate {
                                return Err(ComputeNodeError::InvalidTxKind);
                            }
                            tx.verify_against(namespace.owner())
                                .map_err(ComputeNodeError::SignatureError)?;
                            // Add Tx to db
                            self.db.put(tx.clone()).map_err(ComputeNodeError::DbError)?;
                            let seed_update = SeedUpdate::decode(&mut tx.body().as_slice())
                                .map_err(ComputeNodeError::DecodeError)?;
                            assert!(*namespace == seed_update.seed_id);
                            let domain =
                                domains.iter().find(|x| &x.trust_namespace() == namespace).ok_or(
                                    ComputeNodeError::DomainNotFound(namespace.clone().to_hex()),
                                )?;
                            self.job_runner
                                .update_seed(domain.clone(), seed_update.entries.clone())
                                .map_err(ComputeNodeError::ComputeInternalError)?;
                            info!(
                                "TOPIC: {}, ID: {message_id}, FROM: {propagation_source}",
                                message.topic.as_str(),
                            );
>>>>>>> af57aa1b
                        }
                    },
                    Topic::DomainAssignent(domain_id) => {
                        let topic_wrapper = gossipsub::IdentTopic::new(topic.clone());
                        if message.topic == topic_wrapper.hash() {
                            let tx_event = TxEvent::decode(&mut message.data.as_slice())
                                .map_err(ComputeNodeError::DecodeError)?;
                            let tx = Tx::decode(&mut tx_event.data().as_slice())
                                .map_err(ComputeNodeError::DecodeError)?;
                            if tx.kind() != TxKind::JobRunAssignment {
                                return Err(ComputeNodeError::InvalidTxKind);
                            }
                            let address = tx.verify().map_err(ComputeNodeError::SignatureError)?;
                            assert!(self.config.whitelist.block_builder.contains(&address));
                            // Add Tx to db
                            self.db.put(tx.clone()).map_err(ComputeNodeError::DbError)?;
                            // Not checking if we are assigned for the job, for now
                            let job_run_assignment =
                                JobRunAssignment::decode(&mut tx.body().as_slice())
                                    .map_err(ComputeNodeError::DecodeError)?;
                            let computer_address = address_from_sk(&self.secret_key);
                            assert_eq!(computer_address, job_run_assignment.assigned_compute_node);
                            assert!(self
                                .config
                                .whitelist
                                .verifier
                                .contains(&job_run_assignment.assigned_verifier_node));

                            let domain = domains.iter().find(|x| &x.to_hash() == domain_id).ok_or(
                                ComputeNodeError::DomainNotFound(domain_id.clone().to_hex()),
                            )?;
                            self.job_runner
                                .compute(domain.clone())
                                .map_err(ComputeNodeError::ComputeInternalError)?;
                            self.job_runner
                                .create_compute_tree(domain.clone())
                                .map_err(ComputeNodeError::ComputeInternalError)?;
                            let create_scores = self
                                .job_runner
                                .get_create_scores(domain.clone())
                                .map_err(ComputeNodeError::ComputeInternalError)?;
                            let (lt_root, compute_root) = self
                                .job_runner
                                .get_root_hashes(domain.clone())
                                .map_err(ComputeNodeError::ComputeInternalError)?;

                            let create_scores_tx_res: Result<Vec<Tx>, ComputeNodeError> =
                                create_scores
                                    .iter()
                                    .map(|tx_body| {
                                        Tx::default_with(TxKind::CreateScores, encode(tx_body))
                                    })
                                    .map(|mut tx| {
                                        tx.sign(&self.secret_key)
                                            .map_err(ComputeNodeError::SignatureError)?;
                                        Ok(tx)
                                    })
                                    .collect();
                            let create_scores_tx = create_scores_tx_res?;
                            let create_scores_tx_hashes: Vec<TxHash> =
                                create_scores_tx.iter().map(|x| x.hash()).collect();
                            let create_scores_topic = Topic::DomainScores(domain_id.clone());
                            let commitment_topic = Topic::DomainCommitment(domain_id.clone());
                            let create_commitment = CreateCommitment::default_with(
                                tx.hash(),
                                lt_root,
                                compute_root,
                                create_scores_tx_hashes,
                            );
                            let mut create_commitment_tx = Tx::default_with(
                                TxKind::CreateCommitment,
                                encode(create_commitment),
                            );
                            create_commitment_tx
                                .sign(&self.secret_key)
                                .map_err(ComputeNodeError::SignatureError)?;
                            for scores in create_scores_tx {
                                broadcast_event(
                                    &mut self.swarm,
                                    scores,
                                    create_scores_topic.clone(),
                                )
                                .map_err(|e| ComputeNodeError::P2PError(e.to_string()))?;
                            }
                            broadcast_event(
                                &mut self.swarm, create_commitment_tx, commitment_topic,
                            )
                            .map_err(|e| ComputeNodeError::P2PError(e.to_string()))?;
                            info!(
                                "TOPIC: {}, ID: {message_id}, FROM: {propagation_source}",
                                message.topic.as_str(),
                            );
                        }
                    },
                    _ => {},
                }
            }
        }

        Ok(())
    }

    /// Initializes the node:
    /// - Loads the config from config.toml.
    /// - Initializes the Swarm.
    /// - Initializes the DB.
    /// - Initializes the JobRunner.
    /// - Initializes the Secret Key.
    pub async fn init() -> Result<Self, Box<dyn Error>> {
        dotenv().ok();
        tracing_subscriber::fmt().with_env_filter(EnvFilter::from_default_env()).init();
        let swarm = build_node().await?;
        info!("PEER_ID: {:?}", swarm.local_peer_id());

        let secret_key_hex = std::env::var("SECRET_KEY").expect("SECRET_KEY must be set.");
        let secret_key_bytes = hex::decode(secret_key_hex)?;
        let secret_key = SigningKey::from_slice(secret_key_bytes.as_slice())?;

        let config: Config = toml::from_str(include_str!("../config.toml"))?;
        let db = Db::new("./local-storage", &[&Tx::get_cf()])?;

        let domain_hashes = config.domains.iter().map(|x| x.to_hash()).collect();
        let job_runner = ComputeJobRunner::new(domain_hashes);

        Ok(Self { swarm, config, db, job_runner, secret_key })
    }

    /// Runs the node:
    /// - Listens on all interfaces, on OS-assigned ephemeral ports.
    /// - Subscribes to all the topics.
    /// - Handles gossipsub events.
    /// - Handles mDNS events.
    pub async fn run(&mut self) -> Result<(), Box<dyn Error>> {
        let topics_trust_update: Vec<Topic> = self
            .config
            .domains
            .clone()
            .into_iter()
            .map(|x| x.trust_namespace())
            .map(|namespace| Topic::NamespaceTrustUpdate(namespace.clone()))
            .collect();
        let topics_seed_update: Vec<Topic> = self
            .config
            .domains
            .clone()
            .into_iter()
            .map(|x| x.seed_namespace())
            .map(|namespace| Topic::NamespaceSeedUpdate(namespace.clone()))
            .collect();
        let topics_assignment: Vec<Topic> = self
            .config
            .domains
            .clone()
            .into_iter()
            .map(|x| x.to_hash())
            .map(|domain_hash| Topic::DomainAssignent(domain_hash.clone()))
            .collect();

        let iter_chain = topics_assignment
            .iter()
            .chain(topics_trust_update.iter())
            .chain(topics_seed_update.iter())
            .chain(&[Topic::ProposedBlock, Topic::FinalisedBlock]);
        for topic in iter_chain.clone() {
            // Create a Gossipsub topic
            let topic = gossipsub::IdentTopic::new(topic.clone());
            // subscribes to our topic
            self.swarm.behaviour_mut().gossipsub.subscribe(&topic)?;
        }

        // Listen on all interfaces and whatever port the OS assigns
        self.swarm.listen_on("/ip4/0.0.0.0/udp/10000/quic-v1".parse()?)?;
        self.swarm.listen_on("/ip4/0.0.0.0/tcp/10000".parse()?)?;

        // Kick it off
        loop {
            select! {
                event = self.swarm.select_next_some() => match event {
                    SwarmEvent::Behaviour(MyBehaviourEvent::Mdns(mdns::Event::Discovered(list))) => {
                        for (peer_id, _multiaddr) in list {
                            info!("mDNS discovered a new peer: {peer_id}");
                            self.swarm.behaviour_mut().gossipsub.add_explicit_peer(&peer_id);
                        }
                    },
                    SwarmEvent::Behaviour(MyBehaviourEvent::Mdns(mdns::Event::Expired(list))) => {
                        for (peer_id, _multiaddr) in list {
                            info!("mDNS discover peer has expired: {peer_id}");
                            self.swarm.behaviour_mut().gossipsub.remove_explicit_peer(&peer_id);
                        }
                    },
                    SwarmEvent::Behaviour(MyBehaviourEvent::Gossipsub(event)) => {
                        let res = self.handle_gossipsub_events(
                            event, iter_chain.clone().collect(), self.config.domains.clone(),
                        );
                        if let Err(e) = res {
                            error!("Gossipsub error: {e:?}");
                        }
                    },
                    SwarmEvent::NewListenAddr { address, .. } => {
                        info!("Local node is listening on {address}");
                    }
                    e => info!("{:?}", e),
                }
            }
        }
    }

    /// Recovers JobRunner state from DB.
    ///
    /// - Loads all the TXs from the DB.
    /// - Takes TrustUpdate and SeedUpdate transactions.
    /// - Updates JobRunner using functions update_trust, update_seed.
    pub fn node_recovery(&mut self) -> Result<(), ComputeNodeError> {
        // collect all trust update and seed update txs
        let mut txs = Vec::new();
        let mut trust_update_txs: Vec<Tx> = self
            .db
            .read_from_end(TxKind::TrustUpdate.into(), None)
            .map_err(ComputeNodeError::DbError)?;
        txs.append(&mut trust_update_txs);
        drop(trust_update_txs);

        let mut seed_update_txs: Vec<Tx> = self
            .db
            .read_from_end(TxKind::SeedUpdate.into(), None)
            .map_err(ComputeNodeError::DbError)?;
        txs.append(&mut seed_update_txs);
        drop(seed_update_txs);

        // sort txs by sequence_number
        txs.sort_unstable_by_key(|tx| tx.sequence_number());

        // update job runner
        for tx in txs {
            match tx.kind() {
                TxKind::TrustUpdate => {
                    let trust_update = TrustUpdate::decode(&mut tx.body().as_slice())
                        .map_err(ComputeNodeError::DecodeError)?;
                    let namespace = trust_update.trust_id;
                    let domain = self
                        .config
                        .domains
                        .iter()
                        .find(|x| x.trust_namespace() == namespace)
                        .ok_or(ComputeNodeError::DomainNotFound(namespace.clone().to_hex()))?;
                    self.job_runner
                        .update_trust(domain.clone(), trust_update.entries.clone())
                        .map_err(ComputeNodeError::ComputeInternalError)?;
                },
                TxKind::SeedUpdate => {
                    let seed_update = SeedUpdate::decode(&mut tx.body().as_slice())
                        .map_err(ComputeNodeError::DecodeError)?;
                    let namespace = seed_update.seed_id;
                    let domain = self
                        .config
                        .domains
                        .iter()
                        .find(|x| x.seed_namespace() == namespace)
                        .ok_or(ComputeNodeError::DomainNotFound(namespace.clone().to_hex()))?;
                    self.job_runner
                        .update_seed(domain.clone(), seed_update.entries.clone())
                        .map_err(ComputeNodeError::ComputeInternalError)?;
                },
                _ => (),
            }
        }

        Ok(())
    }
}<|MERGE_RESOLUTION|>--- conflicted
+++ resolved
@@ -36,87 +36,6 @@
     pub whitelist: Whitelist,
 }
 
-<<<<<<< HEAD
-fn handle_gossipsub_events(
-    swarm: &mut Swarm<MyBehaviour>, job_runner: &mut ComputeJobRunner, db: &Db,
-    event: gossipsub::Event, topics: Vec<&Topic>, domains: Vec<Domain>, sk: &SigningKey,
-    whitelist: &Whitelist,
-) -> Result<(), ComputeNodeError> {
-    if let gossipsub::Event::Message { propagation_source, message_id, message } = event {
-        for topic in topics {
-            match topic {
-                Topic::NamespaceTrustUpdate(namespace) => {
-                    let topic_wrapper = gossipsub::IdentTopic::new(topic.clone());
-                    if message.topic == topic_wrapper.hash() {
-                        let tx_event = TxEvent::decode(&mut message.data.as_slice())
-                            .map_err(|e| ComputeNodeError::DecodeError(e))?;
-                        let mut tx = Tx::decode(&mut tx_event.data().as_slice())
-                            .map_err(|e| ComputeNodeError::DecodeError(e))?;
-                        if tx.kind() != TxKind::TrustUpdate {
-                            return Err(ComputeNodeError::InvalidTxKind);
-                        }
-                        tx.verify_against(namespace.owner())
-                            .map_err(|e| ComputeNodeError::SignatureError(e))?;
-                        // Add Tx to db
-                        tx.set_sequence_number(message.sequence_number.unwrap_or_default());
-                        db.put(tx.clone()).map_err(|e| ComputeNodeError::DbError(e))?;
-                        let trust_update = TrustUpdate::decode(&mut tx.body().as_slice())
-                            .map_err(|e| ComputeNodeError::DecodeError(e))?;
-                        assert!(*namespace == trust_update.trust_id);
-                        let domain = domains
-                            .iter()
-                            .find(|x| &x.trust_namespace() == namespace)
-                            .ok_or(ComputeNodeError::DomainNotFound(namespace.clone().to_hex()))?;
-                        job_runner
-                            .update_trust(domain.clone(), trust_update.entries.clone())
-                            .map_err(Into::into)?;
-                        info!(
-                            "TOPIC: {}, ID: {message_id}, FROM: {propagation_source}",
-                            message.topic.as_str(),
-                        );
-                    }
-                },
-                Topic::NamespaceSeedUpdate(namespace) => {
-                    let topic_wrapper = gossipsub::IdentTopic::new(topic.clone());
-                    if message.topic == topic_wrapper.hash() {
-                        let tx_event = TxEvent::decode(&mut message.data.as_slice())
-                            .map_err(|e| ComputeNodeError::DecodeError(e))?;
-                        let mut tx = Tx::decode(&mut tx_event.data().as_slice())
-                            .map_err(|e| ComputeNodeError::DecodeError(e))?;
-                        if tx.kind() != TxKind::SeedUpdate {
-                            return Err(ComputeNodeError::InvalidTxKind);
-                        }
-                        tx.verify_against(namespace.owner())
-                            .map_err(|e| ComputeNodeError::SignatureError(e))?;
-                        // Add Tx to db
-                        tx.set_sequence_number(message.sequence_number.unwrap_or_default());
-                        db.put(tx.clone()).map_err(|e| ComputeNodeError::DbError(e))?;
-                        let seed_update = SeedUpdate::decode(&mut tx.body().as_slice())
-                            .map_err(|e| ComputeNodeError::DecodeError(e))?;
-                        assert!(*namespace == seed_update.seed_id);
-                        let domain = domains
-                            .iter()
-                            .find(|x| &x.trust_namespace() == namespace)
-                            .ok_or(ComputeNodeError::DomainNotFound(namespace.clone().to_hex()))?;
-                        job_runner
-                            .update_seed(domain.clone(), seed_update.entries.clone())
-                            .map_err(Into::into)?;
-                        info!(
-                            "TOPIC: {}, ID: {message_id}, FROM: {propagation_source}",
-                            message.topic.as_str(),
-                        );
-                    }
-                },
-                Topic::DomainAssignent(domain_id) => {
-                    let topic_wrapper = gossipsub::IdentTopic::new(topic.clone());
-                    if message.topic == topic_wrapper.hash() {
-                        let tx_event = TxEvent::decode(&mut message.data.as_slice())
-                            .map_err(|e| ComputeNodeError::DecodeError(e))?;
-                        let tx = Tx::decode(&mut tx_event.data().as_slice())
-                            .map_err(|e| ComputeNodeError::DecodeError(e))?;
-                        if tx.kind() != TxKind::JobRunAssignment {
-                            return Err(ComputeNodeError::InvalidTxKind);
-=======
 pub struct ComputerNode {
     swarm: Swarm<MyBehaviour>,
     config: Config,
@@ -171,7 +90,7 @@
                         if message.topic == topic_wrapper.hash() {
                             let tx_event = TxEvent::decode(&mut message.data.as_slice())
                                 .map_err(ComputeNodeError::DecodeError)?;
-                            let tx = Tx::decode(&mut tx_event.data().as_slice())
+                            let mut tx = Tx::decode(&mut tx_event.data().as_slice())
                                 .map_err(ComputeNodeError::DecodeError)?;
                             if tx.kind() != TxKind::SeedUpdate {
                                 return Err(ComputeNodeError::InvalidTxKind);
@@ -179,6 +98,7 @@
                             tx.verify_against(namespace.owner())
                                 .map_err(ComputeNodeError::SignatureError)?;
                             // Add Tx to db
+                            tx.set_sequence_number(message.sequence_number.unwrap_or_default());
                             self.db.put(tx.clone()).map_err(ComputeNodeError::DbError)?;
                             let seed_update = SeedUpdate::decode(&mut tx.body().as_slice())
                                 .map_err(ComputeNodeError::DecodeError)?;
@@ -194,7 +114,6 @@
                                 "TOPIC: {}, ID: {message_id}, FROM: {propagation_source}",
                                 message.topic.as_str(),
                             );
->>>>>>> af57aa1b
                         }
                     },
                     Topic::DomainAssignent(domain_id) => {
