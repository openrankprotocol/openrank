use openrank_computer::ComputerNode;
use std::error::Error;

#[tokio::main]
async fn main() -> Result<(), Box<dyn Error>> {
<<<<<<< HEAD
	let mut computer = ComputerNode::init().await?;
	computer.node_recovery()?;
	computer.run().await
=======
    openrank_computer::run().await
>>>>>>> 5b24ff99
}<|MERGE_RESOLUTION|>--- conflicted
+++ resolved
@@ -3,11 +3,7 @@
 
 #[tokio::main]
 async fn main() -> Result<(), Box<dyn Error>> {
-<<<<<<< HEAD
-	let mut computer = ComputerNode::init().await?;
-	computer.node_recovery()?;
-	computer.run().await
-=======
-    openrank_computer::run().await
->>>>>>> 5b24ff99
+    let mut computer = ComputerNode::init().await?;
+    computer.node_recovery()?;
+    computer.run().await
 }