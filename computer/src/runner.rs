--- conflicted
+++ resolved
@@ -5,15 +5,10 @@
         MerkleError,
     },
     topics::{Domain, DomainHash},
-<<<<<<< HEAD
     txs::{
         job::ComputeScores,
         trust::{ScoreEntry, TrustEntry},
-        Address,
     },
-=======
-    txs::{CreateScores, ScoreEntry, TrustEntry},
->>>>>>> 2da85487
 };
 use sha3::Keccak256;
 use std::{
@@ -71,11 +66,7 @@
         let domain_indices = self
             .indices
             .get_mut(&domain.to_hash())
-<<<<<<< HEAD
-            .ok_or(ComputeRunnerError::IndicesNotFound(domain.to_hash()))?;
-=======
-            .ok_or(JobRunnerError::IndexNotFound(domain.to_hash()))?;
->>>>>>> 2da85487
+            .ok_or(ComputeRunnerError::IndexNotFound(domain.to_hash()))?;
         let count = self
             .count
             .get_mut(&domain.to_hash())
@@ -140,11 +131,7 @@
         let domain_indices = self
             .indices
             .get_mut(&domain.to_hash())
-<<<<<<< HEAD
-            .ok_or(ComputeRunnerError::IndicesNotFound(domain.to_hash()))?;
-=======
-            .ok_or(JobRunnerError::IndexNotFound(domain.to_hash()))?;
->>>>>>> 2da85487
+            .ok_or(ComputeRunnerError::IndexNotFound(domain.to_hash()))?;
         let count = self
             .count
             .get_mut(&domain.to_hash())
@@ -219,21 +206,12 @@
         let domain_indices = self
             .indices
             .get(&domain.to_hash())
-<<<<<<< HEAD
-            .ok_or(ComputeRunnerError::IndicesNotFound(domain.to_hash()))?;
+            .ok_or(ComputeRunnerError::IndexNotFound(domain.to_hash()))?;
         let scores = self
             .compute_results
             .get(&domain.to_hash())
             .ok_or(ComputeRunnerError::ComputeResultsNotFound(domain.to_hash()))?;
-        let index_to_address: HashMap<&u32, &Address> =
-=======
-            .ok_or(JobRunnerError::IndexNotFound(domain.to_hash()))?;
-        let scores = self
-            .compute_results
-            .get(&domain.to_hash())
-            .ok_or(JobRunnerError::ComputeResultsNotFound(domain.to_hash()))?;
         let index_to_address: HashMap<&u32, &String> =
->>>>>>> 2da85487
             domain_indices.iter().map(|(k, v)| (v, k)).collect();
         let mut job_scores_txs = Vec::new();
         for chunk in scores.chunks(1000) {
@@ -266,13 +244,8 @@
 }
 
 #[derive(Debug)]
-<<<<<<< HEAD
 pub enum ComputeRunnerError {
-    IndicesNotFound(DomainHash),
-=======
-pub enum JobRunnerError {
     IndexNotFound(DomainHash),
->>>>>>> 2da85487
     CountNotFound(DomainHash),
     LocalTrustSubTreesNotFoundWithDomain(DomainHash),
     LocalTrustSubTreesNotFoundWithIndex(u32),
