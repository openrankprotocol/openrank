use alloy_rlp::Decodable;
use dotenv::dotenv;
use futures::StreamExt;
use getset::Getters;
use jsonrpsee::{server::Server, RpcModule};
use k256::ecdsa;
use k256::ecdsa::SigningKey;
use libp2p::{gossipsub, mdns, swarm::SwarmEvent, Swarm};
use openrank_common::{
    broadcast_event, build_node, config,
<<<<<<< HEAD
    db::{self, Db, DbItem, CHECKPOINTS_CF},
=======
    db::{self, Db, DbItem},
    logs::setup_tracing,
>>>>>>> 0d8d0a9e
    net,
    topics::{Domain, Topic},
    tx::{
        self,
        compute::{self, RequestSequence, ResultReference},
        consts, Address, Tx, TxSequence,
    },
    tx_event::TxEvent,
    MyBehaviour, MyBehaviourEvent,
};
use sequencer::{
    rpc::{RpcServer, SequencerServer},
    seq::Sequencer,
};
use serde::{Deserialize, Serialize};
use std::{error::Error as StdError, sync::Arc};
use std::{
    fmt::{Display, Formatter, Result as FmtResult},
    time::Duration,
};
use tokio::{
    select,
    sync::mpsc::{self, Receiver},
};
use tracing::{debug, error, info};

mod sequencer;

const DB_REFRESH_INTERVAL: u64 = 10; // seconds

#[derive(Debug)]
/// Errors that can arise while using the block builder node.
pub enum Error {
    /// The decode error. This can arise when decoding a transaction.
    Decode(alloy_rlp::Error),
    /// The database error. The error can occur when interacting with the database.
    Db(db::Error),
    /// The p2p error. This can arise when sending or receiving messages over the p2p network.
    P2P(String),
    /// The signature error. This can arise when verifying a transaction signature.
    Signature(ecdsa::Error),
    /// The invalid tx kind error. This can arise when the transaction kind is not valid.
    InvalidTxKind,
}

impl StdError for Error {}

impl Display for Error {
    fn fmt(&self, f: &mut Formatter) -> FmtResult {
        match self {
            Self::Decode(err) => err.fmt(f),
            Self::Db(err) => err.fmt(f),
            Self::P2P(err) => write!(f, "p2p error: {}", err),
            Self::Signature(err) => err.fmt(f),
            Self::InvalidTxKind => write!(f, "InvalidTxKind"),
        }
    }
}

#[derive(Debug, Clone, Serialize, Deserialize, Getters)]
#[getset(get = "pub")]
/// The whitelist for the Block Builder.
struct Whitelist {
    /// The list of addresses that are allowed to be computers.
    #[serde(alias = "computers")]
    computer: Vec<Address>,
    /// The list of addresses that are allowed to be verifiers.
    #[serde(alias = "verifiers")]
    verifier: Vec<Address>,
    /// The list of addresses that are allowed to broadcast transactions.
    users: Vec<Address>,
}

#[derive(Debug, Clone, Serialize, Deserialize, Getters)]
#[getset(get = "pub")]
/// The configuration for the Block Builder.
struct Config {
    /// The list of domains to process ComputeRequest TXs for.
    domains: Vec<Domain>,
    /// The whitelist for the Block Builder.
    whitelist: Whitelist,
    database: db::Config,
    p2p: net::Config,
    rpc: net::RpcConfig,
}

/// The Block Builder node. It contains the Swarm, the Config, the DB, the SecretKey, and the ComputeRunner.
#[derive(Getters)]
#[getset(get = "pub")]
pub struct Node {
    swarm: Swarm<MyBehaviour>,
    config: Config,
    primary_db: Arc<Db>,
    secondary_db: Arc<Db>,
    secret_key: SigningKey,
    receiver: Receiver<(Vec<u8>, Topic)>,
    sequencer: Sequencer,
    rpc: RpcModule<SequencerServer>,
}

impl Node {
    /// Initializes the node:
    /// - Loads the config from config.toml.
    /// - Initializes the Swarm.
    /// - Initializes the DB.
    /// - Initializes the ComputeRunner.
    /// - Initializes the Secret Key.
    pub async fn init() -> Result<Self, Box<dyn StdError>> {
        dotenv().ok();
        setup_tracing();

        let secret_key_hex = std::env::var("SECRET_KEY").expect("SECRET_KEY must be set.");
        let secret_key_bytes = hex::decode(secret_key_hex)?;
        let secret_key = SigningKey::from_slice(secret_key_bytes.as_slice())?;

        let config_loader = config::Loader::new("openrank-block-builder")?;
        let config: Config = config_loader.load_or_create(include_str!("../config.toml"))?;

        let cfs = vec![
            Tx::get_cf(),
            ResultReference::get_cf(),
            RequestSequence::get_cf(),
            TxSequence::get_cf(),
            CHECKPOINTS_CF.to_string(),
        ];
        let primary_db = Db::new(&config.database, &cfs)?;
        let primary_db = Arc::new(primary_db);
        let secondary_db = Db::new_secondary(&config.database, cfs)?;
        let secondary_db = Arc::new(secondary_db);

        let swarm = build_node(net::load_keypair(config.p2p().keypair(), &config_loader)?).await?;
        info!("PEER_ID: {:?}", swarm.local_peer_id());

        let (sender, receiver) = mpsc::channel(100);
        let seq_server =
            SequencerServer::new(sender, config.whitelist.users.clone(), secondary_db.clone());
        let rpc = seq_server.into_rpc();

        let sequencer = Sequencer::new(primary_db.clone())?;

        Ok(Self { swarm, config, primary_db, secondary_db, secret_key, rpc, receiver, sequencer })
    }

    fn handle_gossipsub_data(&mut self, data: Vec<u8>, topic: &Topic) -> Result<(), Error> {
        match topic {
            Topic::NamespaceTrustUpdate(namespace) => {
                let tx_event = TxEvent::decode(&mut data.as_slice()).map_err(Error::Decode)?;
                let tx = Tx::decode(&mut tx_event.data().as_slice()).map_err(Error::Decode)?;
                if let tx::Body::TrustUpdate(_) = tx.body() {
                    info!("NAMESPACE_TRUST_UPDATE: {}", namespace);

                    tx.verify_against(namespace.owner()).map_err(Error::Signature)?;
                    self.primary_db.put(tx.clone()).map_err(Error::Db)?;
                    broadcast_event(&mut self.swarm, tx.clone(), topic.clone())
                        .map_err(|e| Error::P2P(e.to_string()))?;
                } else {
                    return Err(Error::InvalidTxKind);
                }
            },
            Topic::NamespaceSeedUpdate(namespace) => {
                let tx_event = TxEvent::decode(&mut data.as_slice()).map_err(Error::Decode)?;
                let tx = Tx::decode(&mut tx_event.data().as_slice()).map_err(Error::Decode)?;
                if let tx::Body::SeedUpdate(_) = tx.body() {
                    info!("NAMESPACE_SEED_UPDATE: {}", namespace);

                    tx.verify_against(namespace.owner()).map_err(Error::Signature)?;
                    self.primary_db.put(tx.clone()).map_err(Error::Db)?;
                    broadcast_event(&mut self.swarm, tx.clone(), topic.clone())
                        .map_err(|e| Error::P2P(e.to_string()))?;
                } else {
                    return Err(Error::InvalidTxKind);
                }
            },
            Topic::DomainRequest(domain_id) => {
                let tx_event = TxEvent::decode(&mut data.as_slice()).map_err(Error::Decode)?;
                let tx = Tx::decode(&mut tx_event.data().as_slice()).map_err(Error::Decode)?;
                if let tx::Body::ComputeRequest(compute_request) = tx.body() {
                    info!("DOMAIN_REQUEST_EVENT: {}", domain_id);

                    let address = tx.verify().map_err(Error::Signature)?;
                    assert!(self.config.whitelist.users.contains(&address));
                    // Add Tx to db
                    self.primary_db.put(tx.clone()).map_err(Error::Db)?;
                    assert_eq!(compute_request.domain_id(), domain_id);

                    let assignment_topic = Topic::DomainAssignent(*domain_id);
                    let computer = self.config.whitelist.computer[0];
                    let verifiers = self.config.whitelist.verifier.clone();
                    let compute_assignment =
                        compute::Assignment::new(tx.hash(), computer, verifiers);
                    let mut tx = Tx::default_with(tx::Body::ComputeAssignment(compute_assignment));
                    tx.sign(&self.secret_key).map_err(Error::Signature)?;
                    broadcast_event(&mut self.swarm, tx.clone(), assignment_topic)
                        .map_err(|e| Error::P2P(e.to_string()))?;
                    // After broadcasting ComputeAssignment, save to db
                    self.primary_db.put(tx).map_err(Error::Db)?;
                } else {
                    return Err(Error::InvalidTxKind);
                }
            },
            Topic::DomainCommitment(domain_id) => {
                let tx_event = TxEvent::decode(&mut data.as_slice()).map_err(Error::Decode)?;
                let tx = Tx::decode(&mut tx_event.data().as_slice()).map_err(Error::Decode)?;
                if let tx::Body::ComputeCommitment(commitment) = tx.body() {
                    info!("DOMAIN_COMMITMENT_EVENT: {}", domain_id);

                    let address = tx.verify().map_err(Error::Signature)?;
                    assert!(self.config.whitelist.computer.contains(&address));
                    // Add Tx to db
                    self.primary_db.put(tx.clone()).map_err(Error::Db)?;

                    let assignment_tx_key = Tx::construct_full_key(
                        consts::COMPUTE_ASSIGNMENT,
                        commitment.assignment_tx_hash().clone(),
                    );
                    let assignment_tx: Tx =
                        self.primary_db.get(assignment_tx_key).map_err(Error::Db)?;
                    let assignment_body = match assignment_tx.body() {
                        tx::Body::ComputeAssignment(assignment_body) => assignment_body,
                        _ => return Err(Error::InvalidTxKind),
                    };
                    let request_tx_key = Tx::construct_full_key(
                        consts::COMPUTE_REQUEST,
                        assignment_body.request_tx_hash().clone(),
                    );
                    let request: Tx = self.primary_db.get(request_tx_key).map_err(Error::Db)?;
                    if let Err(db::Error::NotFound) =
                        self.primary_db.get::<compute::ResultReference>(
                            assignment_body.request_tx_hash().to_bytes(),
                        )
                    {
                        let result = compute::Result::new(tx.hash(), Vec::new(), request.hash());
                        let tx = Tx::default_with(tx::Body::ComputeResult(result));
                        self.primary_db.put(tx.clone()).map_err(Error::Db)?;
                        let reference = compute::ResultReference::new(
                            assignment_body.request_tx_hash().clone(),
                            tx.hash(),
                        );
                        self.primary_db.put(tx).map_err(Error::Db)?;
                        self.primary_db.put(reference).map_err(Error::Db)?;
                    }
                } else {
                    return Err(Error::InvalidTxKind);
                }
            },
            Topic::DomainScores(domain_id) => {
                let tx_event = TxEvent::decode(&mut data.as_slice()).map_err(Error::Decode)?;
                let tx = Tx::decode(&mut tx_event.data().as_slice()).map_err(Error::Decode)?;
                if let tx::Body::ComputeScores(_) = tx.body() {
                    info!("DOMAIN_SCORES_EVENT: {}", domain_id);

                    let address = tx.verify().map_err(Error::Signature)?;
                    assert!(self.config.whitelist.computer.contains(&address));
                    // Add Tx to db
                    self.primary_db.put(tx.clone()).map_err(Error::Db)?;
                } else {
                    return Err(Error::InvalidTxKind);
                }
            },
            Topic::DomainVerification(domain_id) => {
                let tx_event = TxEvent::decode(&mut data.as_slice()).map_err(Error::Decode)?;
                let tx = Tx::decode(&mut tx_event.data().as_slice()).map_err(Error::Decode)?;
                if let tx::Body::ComputeVerification(compute_verification) = tx.body() {
                    info!("DOMAIN_VERIFICATION_EVENT: {}", domain_id);

                    let address = tx.verify().map_err(Error::Signature)?;
                    assert!(self.config.whitelist.verifier.contains(&address));
                    // Add Tx to db
                    self.primary_db.put(tx.clone()).map_err(Error::Db)?;

                    let assignment_tx_key = Tx::construct_full_key(
                        consts::COMPUTE_ASSIGNMENT,
                        compute_verification.assignment_tx_hash().clone(),
                    );
                    let assignment_tx: Tx =
                        self.primary_db.get(assignment_tx_key).map_err(Error::Db)?;
                    let assignment_body = match assignment_tx.body() {
                        tx::Body::ComputeAssignment(assignment_body) => assignment_body,
                        _ => return Err(Error::InvalidTxKind),
                    };
                    let mut result_reference: compute::ResultReference = self
                        .primary_db
                        .get(assignment_body.request_tx_hash().to_bytes())
                        .map_err(Error::Db)?;
                    let compute_result_key = Tx::construct_full_key(
                        consts::COMPUTE_RESULT,
                        result_reference.compute_result_tx_hash().clone(),
                    );
                    let result_tx: Tx =
                        self.primary_db.get(compute_result_key).map_err(Error::Db)?;
                    let mut result = match result_tx.body() {
                        tx::Body::ComputeResult(result_body) => result_body.clone(),
                        _ => return Err(Error::InvalidTxKind),
                    };
                    result.append_verification_tx_hash(tx.hash());
                    let result_tx = Tx::default_with(tx::Body::ComputeResult(result));
                    // Tx Hash is now updated
                    result_reference.set_compute_result_tx_hash(result_tx.hash());
                    self.primary_db.put(result_tx).map_err(Error::Db)?;
                    self.primary_db.put(result_reference).map_err(Error::Db)?;
                } else {
                    return Err(Error::InvalidTxKind);
                }
            },
            _ => {},
        }

        Ok(())
    }

    /// Handles incoming gossipsub `event` given the `topics` this node is interested in.
    /// Handling includes TX validation, storage in local db, or optionally triggering a broadcast
    /// of postceding TX to the network.
    fn handle_gossipsub_events(
        &mut self, event: gossipsub::Event, topics: Vec<&Topic>,
    ) -> Result<(), Error> {
        if let gossipsub::Event::Message { message_id, message, propagation_source } = event {
            for topic in topics {
                let topic_wrapper = gossipsub::IdentTopic::new(topic.clone());
                if message.topic != topic_wrapper.hash() {
                    continue;
                }
                debug!(
                    "TOPIC: {}, ID: {message_id}, FROM: {propagation_source}",
                    message.topic.as_str(),
                );
                self.handle_gossipsub_data(message.data.clone(), topic)?;
            }
        }

        Ok(())
    }

    /// Runs the node:
    /// - Listens on all interfaces, on OS-assigned ephemeral ports.
    /// - Subscribes to all the topics.
    /// - Handles gossipsub events.
    /// - Handles mDNS events.
    pub async fn run(&mut self) -> Result<(), Box<dyn StdError>> {
        net::listen_on(&mut self.swarm, self.config.p2p().listen_on())?;
        let server = Server::builder().build(self.config.rpc().address()).await?;
        let handle = server.start(self.rpc.clone());
        tokio::spawn(handle.stopped());

        let topics_commitment: Vec<Topic> = self
            .config
            .domains
            .clone()
            .into_iter()
            .map(|x| x.to_hash())
            .map(Topic::DomainCommitment)
            .collect();
        let topics_scores: Vec<Topic> = self
            .config
            .domains
            .clone()
            .into_iter()
            .map(|x| x.to_hash())
            .map(Topic::DomainScores)
            .collect();
        let topics_verification: Vec<Topic> = self
            .config
            .domains
            .clone()
            .into_iter()
            .map(|x| x.to_hash())
            .map(Topic::DomainVerification)
            .collect();

        for topic in topics_verification.iter().chain(&topics_commitment).chain(&topics_scores) {
            // Create a Gossipsub topic
            let topic = gossipsub::IdentTopic::new(topic.clone());
            // subscribes to our topic
            self.swarm.behaviour_mut().gossipsub_subscribe(&topic)?;
        }

        // spawn a task to refresh the DB every 10 seconds
        let db_handler = self.secondary_db.clone();
        tokio::spawn(async move {
            let mut interval = tokio::time::interval(Duration::from_secs(DB_REFRESH_INTERVAL));
            loop {
                interval.tick().await;
                match db_handler.refresh() {
                    Ok(_) => {
                        info!("DB_REFRESH");
                    },
                    Err(e) => {
                        error!("DB_REFRESH_ERROR: {e:?}");
                    },
                }
            }
        });

        // Kick it off
        loop {
            select! {
                sibling = self.receiver.recv() => {
                    if let Some((data, topic)) = sibling {
                        let res = self.handle_gossipsub_data(data.clone(), &topic);
                        if let Err(e) = res {
                            error!("{e:?}");
                        }

                        let tx_event_res = TxEvent::decode(&mut data.as_ref());
                        let tx_event = match tx_event_res {
                            Ok(tx_event) => tx_event,
                            Err(e) => {
                                error!("TX_EVENT_DECODING_ERROR: {e:?}");
                                continue;
                            }
                        };
                        let tx_res = Tx::decode(&mut tx_event.data().as_ref());
                        let tx = match tx_res {
                            Ok(tx) => tx,
                            Err(e) => {
                                error!("TX_EVENT_DECODING_ERROR: {e:?}");
                                continue;
                            }
                        };
                        let seq_tx_res = self.sequencer.sequence_tx(tx);
                        let seq_tx = match seq_tx_res {
                            Ok(seq_tx) => seq_tx,
                            Err(e) => {
                                error!("TX_SEQUENCING_ERROR: {e:?}");
                                continue;
                            }
                        };
                        info!("TX_SEQUENCED: {}", seq_tx.hash());
                    }
                }
                event = self.swarm.select_next_some() => match event {
                    SwarmEvent::Behaviour(MyBehaviourEvent::Mdns(mdns::Event::Discovered(list))) => {
                        for (peer_id, _multiaddr) in list {
                            info!("mDNS_PEER_DISCOVERY: {peer_id}");
                            self.swarm.behaviour_mut().gossipsub_add_peer(&peer_id);
                        }
                    },
                    SwarmEvent::Behaviour(MyBehaviourEvent::Mdns(mdns::Event::Expired(list))) => {
                        for (peer_id, _multiaddr) in list {
                            info!("mDNS_PEER_EXPIRE: {peer_id}");
                            self.swarm.behaviour_mut().gossipsub_remove_peer(&peer_id);
                        }
                    },
                    SwarmEvent::Behaviour(MyBehaviourEvent::Gossipsub(event)) => {
                        let iter_chain = topics_commitment.iter()
                            .chain(&topics_scores)
                            .chain(&topics_verification);
                        let res = self.handle_gossipsub_events(event, iter_chain.collect());
                        if let Err(e) = res {
                            error!("{e:?}");
                        }
                    },
                    SwarmEvent::NewListenAddr { address, .. } => {
                        info!("LISTEN_ON {address}");
                    },
                    e => debug!("{:?}", e),
                }
            }
        }
    }
}<|MERGE_RESOLUTION|>--- conflicted
+++ resolved
@@ -8,12 +8,8 @@
 use libp2p::{gossipsub, mdns, swarm::SwarmEvent, Swarm};
 use openrank_common::{
     broadcast_event, build_node, config,
-<<<<<<< HEAD
     db::{self, Db, DbItem, CHECKPOINTS_CF},
-=======
-    db::{self, Db, DbItem},
     logs::setup_tracing,
->>>>>>> 0d8d0a9e
     net,
     topics::{Domain, Topic},
     tx::{
