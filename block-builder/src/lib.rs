--- conflicted
+++ resolved
@@ -9,10 +9,6 @@
     broadcast_event, build_node, config,
     db::{self, Db, DbItem},
     net,
-<<<<<<< HEAD
-    result::{JobResult, JobResultReference},
-=======
->>>>>>> 7d021723
     topics::{Domain, Topic},
     tx_event::TxEvent,
     txs::{compute, Address, Kind, Tx},
@@ -25,11 +21,8 @@
 use tracing::{error, info};
 use tracing_subscriber::EnvFilter;
 
-<<<<<<< HEAD
 mod coordinator;
-mod error;
-use error::BlockBuilderNodeError;
-=======
+
 #[derive(Debug)]
 /// Errors that can arise while using the block builder node.
 pub enum Error {
@@ -58,7 +51,6 @@
         }
     }
 }
->>>>>>> 7d021723
 
 #[derive(Debug, Clone, Serialize, Deserialize)]
 /// The whitelist for the Block Builder.
@@ -110,11 +102,7 @@
         let config: Config = config_loader.load_or_create(include_str!("../config.toml"))?;
         let db = Db::new(
             &config.database,
-<<<<<<< HEAD
-            &[&Tx::get_cf(), &JobResult::get_cf(), &JobResultReference::get_cf()],
-=======
-            &[&Tx::get_cf(), &compute::Result::get_cf()],
->>>>>>> 7d021723
+            &[&Tx::get_cf(), &compute::Result::get_cf(), &compute::ResultReference::get_cf()],
         )?;
 
         let swarm = build_node(net::load_keypair(&config.p2p.keypair, &config_loader)?).await?;
@@ -245,37 +233,21 @@
                                 Kind::ComputeRequest,
                                 assignment_body.request_tx_hash.clone(),
                             );
-<<<<<<< HEAD
-                            let request: Tx = self
-                                .db
-                                .get(request_tx_key)
-                                .map_err(BlockBuilderNodeError::DbError)?;
-                            if let Err(DbError::NotFound) = self.db.get::<JobResultReference>(
-                                assignment_body.job_run_request_tx_hash.0.to_vec(),
-                            ) {
+                            let request: Tx = self.db.get(request_tx_key).map_err(Error::Db)?;
+                            if let Err(db::Error::NotFound) =
+                                self.db.get::<compute::ResultReference>(
+                                    assignment_body.request_tx_hash.0.to_vec(),
+                                )
+                            {
                                 let mut result =
-                                    JobResult::new(tx.hash(), Vec::new(), request.hash());
+                                    compute::Result::new(tx.hash(), Vec::new(), request.hash());
                                 self.coordinator.add_job_result(&mut result);
-                                self.db
-                                    .put(result.clone())
-                                    .map_err(BlockBuilderNodeError::DbError)?;
-                                let reference = JobResultReference::new(
-                                    assignment_body.job_run_request_tx_hash,
+                                self.db.put(result.clone()).map_err(Error::Db)?;
+                                let reference = compute::ResultReference::new(
+                                    assignment_body.request_tx_hash,
                                     result.seq_number.unwrap(),
                                 );
-                                self.db.put(reference).map_err(BlockBuilderNodeError::DbError)?;
-=======
-                            let request: Tx = self.db.get(request_tx_key).map_err(Error::Db)?;
-                            let compute_result_key = compute::Result::construct_full_key(
-                                assignment_body.request_tx_hash,
-                            );
-                            if let Err(db::Error::NotFound) =
-                                self.db.get::<compute::Result>(compute_result_key)
-                            {
-                                let result =
-                                    compute::Result::new(tx.hash(), Vec::new(), request.hash());
-                                self.db.put(result).map_err(Error::Db)?;
->>>>>>> 7d021723
+                                self.db.put(reference).map_err(Error::Db)?;
                             }
                             info!(
                                 "TOPIC: {}, ID: {message_id}, FROM: {propagation_source}",
@@ -330,33 +302,19 @@
                             let assignment_tx: Tx =
                                 self.db.get(assignment_tx_key).map_err(Error::Db)?;
                             let assignment_body =
-<<<<<<< HEAD
-                                JobRunAssignment::decode(&mut assignment_tx.body().as_slice())
-                                    .map_err(BlockBuilderNodeError::DecodeError)?;
-                            let job_result_reference: JobResultReference = self
-                                .db
-                                .get(assignment_body.job_run_request_tx_hash.0.to_vec())
-                                .map_err(BlockBuilderNodeError::DbError)?;
-                            let job_result_key =
-                                JobResult::construct_full_key(job_result_reference.seq_number);
-                            let mut job_result: JobResult = self
-                                .db
-                                .get(job_result_key)
-                                .map_err(BlockBuilderNodeError::DbError)?;
-                            job_result.job_verification_tx_hashes.push(tx.hash());
-                            self.coordinator.add_job_result(&mut job_result);
-                            self.db.put(job_result).map_err(BlockBuilderNodeError::DbError)?;
-=======
                                 compute::Assignment::decode(&mut assignment_tx.body().as_slice())
                                     .map_err(Error::Decode)?;
-                            let compute_result_key = compute::Result::construct_full_key(
-                                assignment_body.request_tx_hash,
-                            );
-                            let mut compute_result: compute::Result =
-                                self.db.get(compute_result_key).map_err(Error::Db)?;
-                            compute_result.compute_verification_tx_hashes.push(tx.hash());
-                            self.db.put(compute_result).map_err(Error::Db)?;
->>>>>>> 7d021723
+                            let result_reference: compute::ResultReference = self
+                                .db
+                                .get(assignment_body.request_tx_hash.0.to_vec())
+                                .map_err(Error::Db)?;
+                            let result_key =
+                                compute::Result::construct_full_key(result_reference.seq_number);
+                            let mut result: compute::Result =
+                                self.db.get(result_key).map_err(Error::Db)?;
+                            result.compute_verification_tx_hashes.push(tx.hash());
+                            self.coordinator.add_job_result(&mut result);
+                            self.db.put(result).map_err(Error::Db)?;
                             info!(
                                 "TOPIC: {}, ID: {message_id}, FROM: {propagation_source}",
                                 message.topic.as_str(),
@@ -372,11 +330,9 @@
     }
 
     /// Node recovery method. Used for loading results from the DB into the memory, for future indexing.
-    pub fn node_recovery(&mut self) -> Result<(), BlockBuilderNodeError> {
-        let job_results: Vec<JobResult> = self
-            .db
-            .read_from_end("result".to_string(), None)
-            .map_err(BlockBuilderNodeError::DbError)?;
+    pub fn node_recovery(&mut self) -> Result<(), Error> {
+        let job_results: Vec<compute::Result> =
+            self.db.read_from_end("result".to_string(), None).map_err(Error::Db)?;
         for mut job_result in job_results {
             self.coordinator.add_job_result(&mut job_result);
         }
