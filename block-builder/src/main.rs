use clap::{Parser, Subcommand};
use openrank_block_builder as block_builder;
use openrank_sequencer as sequencer;
use openrank_smart_contract_client::ComputeManagerClient;
use std::error::Error;

#[derive(Parser)]
#[command(author, version, about, long_about = None)]
#[command(propagate_version = true)]
struct Cli {
    #[command(subcommand)]
    command: Option<Commands>,
}

#[derive(Subcommand)]
enum Commands {
    PostOnChain,
}

#[tokio::main]
async fn main() -> Result<(), Box<dyn Error>> {
    let cli = Cli::parse();

    match cli.command {
        Some(Commands::PostOnChain) => {
            let smc = ComputeManagerClient::init()?;
            let res = smc.run().await;
            if let Err(e) = res {
                eprintln!("{}", e);
                std::process::exit(1);
            }
        },
        None => {
<<<<<<< HEAD
            let mut bb = block_builder::Node::init().await?;
            let mut sequencer = sequencer::Node::init().await?;
=======
            let mut bb = openrank_block_builder::Node::init().await?;
            let mut sequencer = openrank_sequencer::Node::init().await?;

            // Recover the state from the local DB
            bb.node_recovery()?;

>>>>>>> 94ea8dd7
            let block_builder_task = tokio::spawn(async move {
                let res = bb.run().await;
                if let Err(e) = res {
                    eprintln!("{}", e);
                    std::process::exit(1);
                }
            });
            let sequencer_task = tokio::spawn(async move {
                let res = sequencer.run().await;
                if let Err(e) = res {
                    eprintln!("{}", e);
                    std::process::exit(1);
                }
            });
            let _ = tokio::join!(block_builder_task, sequencer_task);
        },
    }
    Ok(())
}<|MERGE_RESOLUTION|>--- conflicted
+++ resolved
@@ -31,17 +31,12 @@
             }
         },
         None => {
-<<<<<<< HEAD
             let mut bb = block_builder::Node::init().await?;
             let mut sequencer = sequencer::Node::init().await?;
-=======
-            let mut bb = openrank_block_builder::Node::init().await?;
-            let mut sequencer = openrank_sequencer::Node::init().await?;
 
             // Recover the state from the local DB
             bb.node_recovery()?;
 
->>>>>>> 94ea8dd7
             let block_builder_task = tokio::spawn(async move {
                 let res = bb.run().await;
                 if let Err(e) = res {
