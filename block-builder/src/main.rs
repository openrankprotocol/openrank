--- conflicted
+++ resolved
@@ -1,55 +1,25 @@
 use openrank_block_builder::{self, BlockBuilderNode};
 use openrank_sequencer::{self, SequencerNode};
 use std::error::Error;
-use tracing::error;
 
 #[tokio::main]
 async fn main() -> Result<(), Box<dyn Error>> {
-<<<<<<< HEAD
-	let mut bb = BlockBuilderNode::init().await?;
-	let mut sequencer = SequencerNode::init().await?;
-	let block_builder_task = tokio::spawn(async move {
-		let res = bb.run().await;
-		if let Err(e) = res {
-			eprintln!("{}", e);
-			std::process::exit(1);
-		}
-	});
-	let sequencer_task = tokio::spawn(async move {
-		let res = sequencer.run().await;
-		if let Err(e) = res {
-			eprintln!("{}", e);
-			std::process::exit(1);
-		}
-	});
-	let _ = tokio::join!(block_builder_task, sequencer_task);
-	Ok(())
-=======
-    let block_builder_task = tokio::spawn(async {
-        match openrank_block_builder::run().await {
-            Ok(_) => (),
-            Err(e) => {
-                error!("{}", e);
-                std::process::exit(1);
-            },
+    let mut bb = BlockBuilderNode::init().await?;
+    let mut sequencer = SequencerNode::init().await?;
+    let block_builder_task = tokio::spawn(async move {
+        let res = bb.run().await;
+        if let Err(e) = res {
+            eprintln!("{}", e);
+            std::process::exit(1);
         }
     });
-    let sequencer_task = tokio::spawn(async {
-        match openrank_sequencer::run().await {
-            Ok(_) => (),
-            Err(e) => {
-                error!("{}", e);
-                std::process::exit(1);
-            },
+    let sequencer_task = tokio::spawn(async move {
+        let res = sequencer.run().await;
+        if let Err(e) = res {
+            eprintln!("{}", e);
+            std::process::exit(1);
         }
     });
-    let (res1, res2) = tokio::join!(block_builder_task, sequencer_task);
-    if let Err(e) = res1 {
-        error!("{}", e);
-    }
-    if let Err(e) = res2 {
-        error!("{}", e);
-    }
+    let _ = tokio::join!(block_builder_task, sequencer_task);
     Ok(())
->>>>>>> 5b24ff99
 }